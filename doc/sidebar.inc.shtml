--- conflicted
+++ resolved
@@ -50,7 +50,7 @@
  </ul>
 </div>
 
-<h2>Indexes</h2>
+<a href="ftp://ftp.ccb.jhu.edu/pub/infphilo/hisat2/data"><h2><u>Indexes</u></h2></a>
   <div class="box">
     <table width="100%">
       <tr>
@@ -199,11 +199,7 @@
       </tr>
       <tr>
         <td>
-<<<<<<< HEAD
 	  <a href="ftp://ftp.ccb.jhu.edu/pub/infphilo/hisat2/data/mm38.tar.gz"><i>genome</i></a>
-=======
-	  <a href="./data/mm10.tar.gz"><i>genome</i></a>
->>>>>>> d42dafe9
         </td>
 	<td align="right" style="font-size: x-small">
 	  <b>3.4 GB</b>
@@ -233,7 +229,7 @@
       </tr>
       <tr>
 	<td colspan="2" style="font-size: x-small">
-	  <a href="./data">more indexes</a>
+	  <a href="ftp://ftp.ccb.jhu.edu/pub/infphilo/hisat2/data">more indexes</a>
         </td>
       </tr>
     </table>
