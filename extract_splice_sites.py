--- conflicted
+++ resolved
@@ -19,18 +19,6 @@
 # along with HISAT.  If not, see <http://www.gnu.org/licenses/>.
 #
 
-<<<<<<< HEAD
-import os, sys
-import string, re
-
-"""
-"""
-def extract_transcripts(gtf_filename, verbose = True):
-    name_re = re.compile('^\w+')
-    value_re = re.compile('".+"')
-        
-    genes = {}
-=======
 from __future__ import print_function
 
 from sys import stderr, exit
@@ -39,9 +27,7 @@
 
 
 def extract_splice_sites(gtf_file, verbose=False):
-
     genes = dd(list)
->>>>>>> 8fb81d67
     trans = {}
 
     # Parse valid exon lines from the GTF file into a dict by transcript_id
@@ -63,20 +49,10 @@
         if feature != 'exon' or left >= right:
             continue
 
-<<<<<<< HEAD
-        value_dic = {}
-        for name_value in values[:-1]:
-            print line,
-            name = name_re.findall(name_value.strip())[0]
-            value = value_re.findall(name_value.strip())[0]
-            value = value[1:-1]
-            value_dic[name] = value
-=======
         values_dict = {}
         for attr in values.split(';')[:-1]:
             attr, _, val = attr.strip().partition(' ')
             values_dict[attr] = val.strip('"')
->>>>>>> 8fb81d67
 
         if 'gene_id' not in values_dict or \
                 'transcript_id' not in values_dict:
@@ -107,7 +83,8 @@
             junctions.add((chrom, exons[i-1][1], exons[i][0], strand))
     junctions = sorted(junctions)
     for chrom, left, right, strand in junctions:
-        print('{}\t{}\t{}\t{}'.format(chrom, left, right, strand))
+        # Zero-based offset
+        print('{}\t{}\t{}\t{}'.format(chrom, left-1, right-1, strand))
 
     # Print some stats if asked
     if verbose:
@@ -144,7 +121,6 @@
 
 
 if __name__ == '__main__':
-
     parser = ArgumentParser(
         description='Extract splice junctions from a GTF file')
     parser.add_argument('gtf_file',
