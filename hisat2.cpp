--- conflicted
+++ resolved
@@ -4492,7 +4492,6 @@
         
         BitPairReference* rrefss[2]{NULL};
         BitPairReference* rrefs = NULL;
-<<<<<<< HEAD
 
         if (threeN) {
             for (int j = 0; j < 2; j++) {
@@ -4532,24 +4531,6 @@
                         startVerbose);
                 if(!rrefs->loaded()) throw 1;
             }
-=======
-        if(rep_index_exists && use_repeat_index) {
-            const EList<uint8_t>& included = rgfm->getRepeatIncluded();
-            rrefs = new BitPairReference(
-                                         rep_adjIdxBase,
-                                         &included,
-                                         false,
-                                         sanityCheck,
-                                         NULL,
-                                         NULL,
-                                         false,
-                                         useMm,
-                                         useShmem,
-                                         mmSweep,
-                                         gVerbose,
-                                         startVerbose);
-            if(!rrefs->loaded()) throw 1;
->>>>>>> c1b9c263
         }
 
         
