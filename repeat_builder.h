/*
 * Copyright 2018, Chanhee Park <parkchanhee@gmail.com> and Daehwan Kim <infphilo@gmail.com>
 *
 * This file is part of HISAT 2.
 *
 * HISAT 2 is free software: you can redistribute it and/or modify
 * it under the terms of the GNU General Public License as published by
 * the Free Software Foundation, either version 3 of the License, or
 * (at your option) any later version.
 *
 * HISAT 2 is distributed in the hope that it will be useful,
 * but WITHOUT ANY WARRANTY; without even the implied warranty of
 * MERCHANTABILITY or FITNESS FOR A PARTICULAR PURPOSE.  See the
 * GNU General Public License for more details.
 *
 * You should have received a copy of the GNU General Public License
 * along with HISAT 2.  If not, see <http://www.gnu.org/licenses/>.
 */

#ifndef __REPEAT_BUILDER_H__
#define __REPEAT_BUILDER_H__

#include <iostream>
#include <fstream>
#include <limits>
#include <map>
#include "assert_helpers.h"
#include "word_io.h"
#include "mem_ids.h"
#include "ref_coord.h"
#include "ref_read.h"
#include "ds.h"
#include "repeat.h"
#include "blockwise_sa.h"

using namespace std;


struct Fragments {
	bool contain(TIndexOffU pos) {
		if (pos >= start && pos < (start + length)) {
			return true;
		}
		return false;
	}

	TIndexOffU start;   // index within joined text
	TIndexOffU length;

	int frag_id;
	int seq_id;
	TIndexOffU start_in_seq;    // index within global 
	TIndexOffU start_in_block;  // index within Fasta Block
	bool first;

	string seq_name;
	string nameline;
};

struct RepeatGroup {
	string seq;

    EList<RepeatCoord<TIndexOffU> > positions;
	//EList<TIndexOffU> positions;
	EList<string> alt_seq;

	// EList<SNP> snps; 

	void merge(const RepeatGroup& rg)
	{
		alt_seq.push_back(rg.seq);

		for (int i = 0; i < rg.alt_seq.size(); i++) {
			alt_seq.push_back(rg.alt_seq[i]);
		}

		for (int i = 0; i < rg.positions.size(); i++) {
			positions.push_back(rg.positions[i]);
		}
	}

	bool empty(void) 
	{ 
		return positions.size() == 0;
	}

	void set_empty(void) 
	{ 
		positions.clear();
	}
};

// build Non-repetitive Genome
template<typename TStr>
class NRG {

public:
	NRG();
	NRG(
		const EList<RefRecord>& szs,
		EList<string>& ref_names,
		TStr& s,
<<<<<<< HEAD
		const string& filename,
		BlockwiseSA<TStr>& sa);
=======
        string& filename,
        BlockwiseSA<TStr>& sa,
        bool forward);
>>>>>>> 05fed6bd

public:
	const int output_width = 60;

	const EList<RefRecord>& szs_;
	EList<string>& ref_namelines_;
	EList<string> ref_names_;
	TStr& s_;
	string filename_;

	BlockwiseSA<TStr>& bsa_;
    bool forward_;

	// mapping info from joined string to genome
	EList<Fragments> fraglist_;

	//
	EList<RepeatGroup> rpt_grp_;

	// Fragments Cache
#define CACHE_SIZE_JOINEDFRG	10
	Fragments cached_[CACHE_SIZE_JOINEDFRG];
	int num_cached_ = 0;
	int victim_ = 0;	/* round-robin */

public:

	void build(TIndexOffU rpt_len,
               TIndexOffU rpt_cnt,
               bool flagGrouping,
               TIndexOffU rpt_edit);
	void buildNames();
	int mapJoinedOffToSeq(TIndexOffU joined_pos);
	int getGenomeCoord(TIndexOffU joined_pos, string& chr_name, TIndexOffU& pos_in_chr);

	void buildJoinedFragment();

	static bool compareRepeatGroupByJoinedOff(const RepeatGroup& a, const RepeatGroup& b)
	{
		return a.positions[0].joinedOff < b.positions[0].joinedOff;
	}
	void sortRepeatGroup();

	void saveFile();
	void saveRepeatSequence();
	void saveRepeatGroup();

	void addRepeatGroup(const string&, const EList<RepeatCoord<TIndexOffU> >&);
    void mergeRepeatGroup();
    void groupRepeatGroup(TIndexOffU rpt_edit);
	void adjustRepeatGroup(bool flagGrouping = false);
    RepeatGroup* findRepeatGroup(const string&);

	int getLCP(TIndexOffU a, TIndexOffU b);

    void merge(NRG<TStr>& nrg);

	void repeat_masking();
};

int strcmpPos(const string&, const string&, TIndexOffU&);
template<typename TStr> void dump_tstr(TStr& s);

#endif /* __REPEAT_BUILDER_H__ */<|MERGE_RESOLUTION|>--- conflicted
+++ resolved
@@ -100,14 +100,8 @@
 		const EList<RefRecord>& szs,
 		EList<string>& ref_names,
 		TStr& s,
-<<<<<<< HEAD
 		const string& filename,
 		BlockwiseSA<TStr>& sa);
-=======
-        string& filename,
-        BlockwiseSA<TStr>& sa,
-        bool forward);
->>>>>>> 05fed6bd
 
 public:
 	const int output_width = 60;
@@ -119,13 +113,14 @@
 	string filename_;
 
 	BlockwiseSA<TStr>& bsa_;
-    bool forward_;
-
+    
 	// mapping info from joined string to genome
 	EList<Fragments> fraglist_;
 
 	//
 	EList<RepeatGroup> rpt_grp_;
+    
+    TIndexOffU half_length_;
 
 	// Fragments Cache
 #define CACHE_SIZE_JOINEDFRG	10
@@ -161,7 +156,8 @@
 	void adjustRepeatGroup(bool flagGrouping = false);
     RepeatGroup* findRepeatGroup(const string&);
 
-	int getLCP(TIndexOffU a, TIndexOffU b);
+    TIndexOffU getEnd(TIndexOffU e);
+	TIndexOffU getLCP(TIndexOffU a, TIndexOffU b);
 
     void merge(NRG<TStr>& nrg);
 
