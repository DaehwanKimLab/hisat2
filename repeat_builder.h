/*
 * Copyright 2018, Chanhee Park <parkchanhee@gmail.com> and Daehwan Kim <infphilo@gmail.com>
 *
 * This file is part of HISAT 2.
 *
 * HISAT 2 is free software: you can redistribute it and/or modify
 * it under the terms of the GNU General Public License as published by
 * the Free Software Foundation, either version 3 of the License, or
 * (at your option) any later version.
 *
 * HISAT 2 is distributed in the hope that it will be useful,
 * but WITHOUT ANY WARRANTY; without even the implied warranty of
 * MERCHANTABILITY or FITNESS FOR A PARTICULAR PURPOSE.  See the
 * GNU General Public License for more details.
 *
 * You should have received a copy of the GNU General Public License
 * along with HISAT 2.  If not, see <http://www.gnu.org/licenses/>.
 */

#ifndef __REPEAT_BUILDER_H__
#define __REPEAT_BUILDER_H__

#include <iostream>
#include <fstream>
#include <limits>
#include <map>
#include "assert_helpers.h"
#include "word_io.h"
#include "mem_ids.h"
#include "ref_coord.h"
#include "ref_read.h"
#include "ds.h"
#include "repeat.h"
#include "blockwise_sa.h"

using namespace std;


struct Fragments {
	bool contain(TIndexOffU pos) {
		if (pos >= start && pos < (start + length)) {
			return true;
		}
		return false;
	}

	TIndexOffU start;   // index within joined text
	TIndexOffU length;

	int frag_id;
	int seq_id;
	TIndexOffU start_in_seq;    // index within global 
	TIndexOffU start_in_block;  // index within Fasta Block
	bool first;

	string seq_name;
	string nameline;
};

struct RepeatGroup {
	string seq;

    EList<RepeatCoord<TIndexOffU> > positions;
	//EList<TIndexOffU> positions;
	EList<string> alt_seq;

	// EList<SNP> snps; 

	void merge(const RepeatGroup& rg)
	{
		alt_seq.push_back(rg.seq);

		for (int i = 0; i < rg.alt_seq.size(); i++) {
			alt_seq.push_back(rg.alt_seq[i]);
		}

		for (int i = 0; i < rg.positions.size(); i++) {
			positions.push_back(rg.positions[i]);
		}
	}

	bool empty(void) 
	{ 
		return positions.size() == 0;
	}

	void set_empty(void) 
	{ 
		positions.clear();
	}
};

// build Non-repetitive Genome
template<typename TStr>
class NRG {

public:
	NRG();
	NRG(
		EList<RefRecord>& szs,
		EList<string>& ref_names,
		TStr& s,
        string& filename,
        BlockwiseSA<TStr>& sa,
        bool forward);

public:
	const int output_width = 60;

	EList<RefRecord>& szs_;
	EList<string>& ref_namelines_;
	EList<string> ref_names_;
	TStr& s_;
	string& filename_;

	BlockwiseSA<TStr>& bsa_;
    bool forward_;

	// mapping info from joined string to genome
	EList<Fragments> fraglist_;

	//
	EList<RepeatGroup> rpt_grp_;

	// Fragments Cache
#define CACHE_SIZE_JOINEDFRG	10
	Fragments cached_[CACHE_SIZE_JOINEDFRG];
	int num_cached_ = 0;
	int victim_ = 0;	/* round-robin */

public:

<<<<<<< HEAD
	void build(int, int, bool flagGrouping = false);
	void buildNames();
	int mapJoinedOffToSeq(TIndexOffU joined_pos);
	int getGenomeCoord(TIndexOffU joined_pos, string& chr_name, TIndexOffU& pos_in_chr);
=======
	void build(TIndexOffU rpt_len,
               TIndexOffU rpt_cnt,
               bool flagGrouping,
               TIndexOffU rpt_edit);
    
	void build_names(void);
	int map_joined_pos_to_seq(TIndexOffU joined_pos);
	int get_genome_coord(TIndexOffU joined_pos, string& chr_name, TIndexOffU& pos_in_chr);
>>>>>>> b6ecc22c

	void buildJoinedFragment();

	static bool compareRepeatGroupByJoinedOff(const RepeatGroup& a, const RepeatGroup& b)
	{
		return a.positions[0].joinedOff < b.positions[0].joinedOff;
	}
	void sortRepeatGroup();

	void saveFile();
	void saveRepeatSequence();
	void saveRepeatGroup();

	void addRepeatGroup(const string&, const EList<RepeatCoord<TIndexOffU> >&);
    void mergeRepeatGroup();
    void groupRepeatGroup();
	//void adjustRepeatGroup(bool flagGrouping = false);
    RepeatGroup* findRepeatGroup(const string&);

	int getLCP(TIndexOffU a, TIndexOffU b);

<<<<<<< HEAD
    void merge(NRG<TStr>& nrg);
=======
	void add_repeat_group(string& rpt_seq, EList<TIndexOffU>& rpt_range);
	void adjust_repeat_group(bool flagGrouping, TIndexOffU rpt_edit);
	void repeat_masking(void);
>>>>>>> b6ecc22c

	void repeat_masking();
};

int strcmpPos(const string&, const string&, TIndexOffU&);
template<typename TStr> void dump_tstr(TStr& s);

#endif /* __REPEAT_BUILDER_H__ */<|MERGE_RESOLUTION|>--- conflicted
+++ resolved
@@ -130,21 +130,13 @@
 
 public:
 
-<<<<<<< HEAD
-	void build(int, int, bool flagGrouping = false);
-	void buildNames();
-	int mapJoinedOffToSeq(TIndexOffU joined_pos);
-	int getGenomeCoord(TIndexOffU joined_pos, string& chr_name, TIndexOffU& pos_in_chr);
-=======
 	void build(TIndexOffU rpt_len,
                TIndexOffU rpt_cnt,
                bool flagGrouping,
                TIndexOffU rpt_edit);
-    
-	void build_names(void);
-	int map_joined_pos_to_seq(TIndexOffU joined_pos);
-	int get_genome_coord(TIndexOffU joined_pos, string& chr_name, TIndexOffU& pos_in_chr);
->>>>>>> b6ecc22c
+	void buildNames();
+	int mapJoinedOffToSeq(TIndexOffU joined_pos);
+	int getGenomeCoord(TIndexOffU joined_pos, string& chr_name, TIndexOffU& pos_in_chr);
 
 	void buildJoinedFragment();
 
@@ -160,19 +152,13 @@
 
 	void addRepeatGroup(const string&, const EList<RepeatCoord<TIndexOffU> >&);
     void mergeRepeatGroup();
-    void groupRepeatGroup();
-	//void adjustRepeatGroup(bool flagGrouping = false);
+    void groupRepeatGroup(TIndexOffU rpt_edit);
+	void adjustRepeatGroup(bool flagGrouping = false);
     RepeatGroup* findRepeatGroup(const string&);
 
 	int getLCP(TIndexOffU a, TIndexOffU b);
 
-<<<<<<< HEAD
     void merge(NRG<TStr>& nrg);
-=======
-	void add_repeat_group(string& rpt_seq, EList<TIndexOffU>& rpt_range);
-	void adjust_repeat_group(bool flagGrouping, TIndexOffU rpt_edit);
-	void repeat_masking(void);
->>>>>>> b6ecc22c
 
 	void repeat_masking();
 };
