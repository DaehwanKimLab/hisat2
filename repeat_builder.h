 /*
 * Copyright 2018, Chanhee Park <parkchanhee@gmail.com> and Daehwan Kim <infphilo@gmail.com>
 *
 * This file is part of HISAT 2.
 *
 * HISAT 2 is free software: you can redistribute it and/or modify
 * it under the terms of the GNU General Public License as published by
 * the Free Software Foundation, either version 3 of the License, or
 * (at your option) any later version.
 *
 * HISAT 2 is distributed in the hope that it will be useful,
 * but WITHOUT ANY WARRANTY; without even the implied warranty of
 * MERCHANTABILITY or FITNESS FOR A PARTICULAR PURPOSE.  See the
 * GNU General Public License for more details.
 *
 * You should have received a copy of the GNU General Public License
 * along with HISAT 2.  If not, see <http://www.gnu.org/licenses/>.
 */

#ifndef __REPEAT_BUILDER_H__
#define __REPEAT_BUILDER_H__

#include <iostream>
#include <fstream>
#include <limits>
#include <map>
#include "assert_helpers.h"
#include "word_io.h"
#include "mem_ids.h"
#include "ref_coord.h"
#include "ref_read.h"
#include "edit.h"
#include "ds.h"
#include "repeat.h"
#include "blockwise_sa.h"

//#define DEBUGLOG

using namespace std;

/**
 * Encapsulates repeat parameters.
 */
class RepeatParameter {
public:
    TIndexOffU seed_len;         // seed length
    TIndexOffU seed_count;       // seed count
    TIndexOffU seed_mm;          // maximum edit distance allowed during initial seed extension
    TIndexOffU repeat_count;     // repeat count
    TIndexOffU min_repeat_len;   // minimum repeat length
    TIndexOffU max_repeat_len;   // maximum repeat length
    TIndexOffU max_edit;         // maximum edit distance allowed
    bool       symmetric_extend; // extend symmetrically
    TIndexOffU extend_unit_len;  // extend seeds no longer than this length at a time
};

typedef pair<TIndexOffU, TIndexOffU> Range;

// Dump
//
// to_string
static string to_string(int val)
{
	stringstream ss;
	ss << val;
	return ss.str();
}

struct Fragments {
	bool contain(TIndexOffU pos) {
		if (pos >= joinedOff && pos < (joinedOff + length)) {
			return true;
		}
		return false;
	}

    TIndexOffU joinedOff;       // index within joined text
	TIndexOffU length;

	int frag_id;
	int seq_id;
	TIndexOffU seqOff;          // index within sequence 
	bool first;
};

class CoordHelper {
public:
    CoordHelper(TIndexOffU length,
                TIndexOffU forward_length,
                const EList<RefRecord>& szs,
                const EList<string>& ref_names);
    ~CoordHelper();
    int mapJoinedOffToSeq(TIndexOffU joined_pos);
    int getGenomeCoord(TIndexOffU joined_pos, string& chr_name, TIndexOffU& pos_in_chr);

    TIndexOffU getEnd(TIndexOffU e);
    TIndexOffU getStart(TIndexOffU e);
    TIndexOffU forward_length() const { return forward_length_; }
    
private:
    void buildNames();
    void buildJoinedFragment();
    
private:
    TIndexOffU       length_;
    TIndexOffU       forward_length_;
    EList<RefRecord> szs_;
    EList<string>    ref_names_;
    EList<string>    ref_namelines_;
    
    // mapping info from joined string to genome
    EList<Fragments> fraglist_;
    
    // Fragments Cache
#define CACHE_SIZE_JOINEDFRG    10
    Fragments cached_[CACHE_SIZE_JOINEDFRG];
    int num_cached_ = 0;
    int victim_ = 0;    /* round-robin */
};

struct RepeatGroup {
	string seq;
    
    EList<RepeatCoord<TIndexOffU> > positions;

    Coord coord; 
	EList<Edit> edits; 
    EList<string> snpIDs;
    
    EList<RepeatGroup> alt_seq;
    size_t base_offset;

	void merge(const RepeatGroup& rg)
	{
        alt_seq.push_back(rg);
#if 0
		alt_seq.push_back(rg.seq);
		for (int i = 0; i < rg.alt_seq.size(); i++) {
			alt_seq.push_back(rg.alt_seq[i]);
		}

		for (int i = 0; i < rg.positions.size(); i++) {
			positions.push_back(rg.positions[i]);
		}
#endif
	}

    void merge(const RepeatGroup& rg, const EList<Edit>& ed, const Coord& coord)
    {
        merge(rg);
        alt_seq.back().edits = ed;
        alt_seq.back().coord = coord;
    }

	bool empty(void) 
	{ 
		return positions.size() == 0;
	}

	void set_empty(void) 
	{ 
		positions.clear();
        assert(positions.size() == 0);
	}

    void writeSNPs(ostream& fp, const string& rep_chr_name)
    {
        size_t ref_base = base_offset + coord.off();
        int rd_gaps = 0;    // Read Gaps
        int rf_gaps = 0;    // Ref Gaps

        for(size_t i = 0; i < edits.size(); i++) {
            Edit& ed = edits[i];

            assert_geq(edits[i].pos + rd_gaps - rf_gaps, 0);
            if(ed.isMismatch()) {

                fp << snpIDs[i];
                fp << "\t" << "single";
                fp << "\t" << rep_chr_name;
                fp << "\t" << ref_base + edits[i].pos + rd_gaps - rf_gaps;
                fp << "\t" << edits[i].qchr;
                fp << endl;
            } else if(ed.isReadGap()) {

                fp << snpIDs[i];
                fp << "\t" << "deletion";
                fp << "\t" << rep_chr_name;
                fp << "\t" << ref_base + edits[i].pos + rd_gaps - rf_gaps;
                fp << "\t" << 1;    // TODO
                fp << endl;

                rd_gaps++;
            } else if(ed.isRefGap()) {
                fp << snpIDs[i];
                fp << "\t" << "insertion";
                fp << "\t" << rep_chr_name;
                fp << "\t" << ref_base + edits[i].pos + rd_gaps - rf_gaps;
                fp << "\t" << (char)edits[i].qchr;  // TODO
                fp << endl;

                rf_gaps++;
            } else {
                assert(false);
            }
        }
    }

    void buildSNPs(size_t& base_idx)
    {
        snpIDs.clear();
        for(size_t i = 0; i < edits.size(); i++) {
            snpIDs.push_back("rps" + to_string(base_idx++));
        }
    }

    void writeHaploType(ofstream& fp, const string& rep_chr_name, size_t& base_idx)
    {
        assert_gt(edits.size(), 0);
        assert_eq(edits.size(), snpIDs.size());

        size_t ref_base = base_offset + coord.off();

        int rd_gaps = 0;
        int rf_gaps = 0;

        for(size_t i = 0; i < edits.size(); i++) {
            if(edits[i].isReadGap()) {
                rd_gaps++;
            } else if(edits[i].isRefGap()) {
                rf_gaps++;
            }
        }

        size_t left = edits[0].pos;
        size_t right = edits[edits.size() - 1].pos + rd_gaps - rf_gaps;

        fp << "rpht" << base_idx++;
        fp << "\t" << rep_chr_name;
        fp << "\t" << ref_base + left;
        fp << "\t" << ref_base + right;
        fp << "\t";
        for(size_t i = 0; i < edits.size(); i++) {
            if (i != 0) {
                fp << ",";
            }
            fp << snpIDs[i];
        }
        fp << endl;
    }

};

<<<<<<< HEAD
struct SeedSNP {
    int type; // EDIT_TYPE_MM, EDIT_TYPE_READ_GAP, EDIT_TYPE_REF_GAP
    TIndexOffU pos;
    size_t len;
    string base; // valid when ty = MM, REF_GAP
    TIndexOffU id;

    SeedSNP() {}

    void init(int ty, TIndexOffU po, size_t ln, string bs) {
        type = ty;
        pos = po;
        len = ln;
        base = bs;
    }
    void init(int ty, TIndexOffU po, size_t ln, char bs) {
        type = ty;
        pos = po;
        len = ln;
        base.assign(1, bs);
    }

    friend ostream &operator<<(ostream &os, const SeedSNP &snp) {

        if(snp.type == EDIT_TYPE_MM) {
            os << "single";
        } else if(snp.type == EDIT_TYPE_REF_GAP) {
            os << "insertion";
        } else if(snp.type == EDIT_TYPE_READ_GAP) {
            os << "deletion";
        }
        os << " ";
        os << snp.pos << " ";

        if(snp.type == EDIT_TYPE_MM || snp.type == EDIT_TYPE_REF_GAP) {
            os << snp.base;
        } else if(snp.type == EDIT_TYPE_READ_GAP) {
            os << snp.len;
        }
        return os;
    }

    bool operator==(const SeedSNP &rhs) const {
        return type == rhs.type &&
               pos == rhs.pos &&
               len == rhs.len &&
               base == rhs.base;
    }

    bool operator!=(const SeedSNP &rhs) const {
        return !(rhs == *this);
    }

    static bool cmpSeedSNPByPos( SeedSNP * const& a,  SeedSNP * const& b)  {
        return a->pos < b->pos;
    }

};

struct SeedExt {
    // seed extended position [first, second)
    pair<TIndexOffU, TIndexOffU> orig_pos;
    pair<TIndexOffU, TIndexOffU> pos;
    
    // extension bound. the seed must be placed on same fragment
    // [first, second)
    pair<TIndexOffU, TIndexOffU> bound;
    
    // positions relative to consensus sequence
    pair<TIndexOffU, TIndexOffU> consensus_pos;
    
    // a list of gaps (deletions and insertions) in both directions
    // offsets from seed's left and right ("pos" above)
    // positive and negative values indicate deletions and insertions, resp.
    EList<pair<TIndexOffU, int> > left_gaps;
    EList<pair<TIndexOffU, int> > right_gaps;

    uint32_t ed;            // edit distance
    uint32_t total_ed;      // total edit distance
    bool done;              // done flag
    uint32_t curr_ext_len;  //

    EList<Edit> edits;      // edits w.r.t. consensus_merged

    EList<SeedSNP *> snps;

=======
class SeedExt {
public:
>>>>>>> 5b2345d6
    SeedExt() {
        reset();
    };

    void reset() {
        done = false;
        curr_ext_len = 0;
        ed = total_ed = 0;
        orig_pos.first = 0;
        orig_pos.second = 0;
        pos.first = 0;
        pos.second = 0;
        bound.first = 0;
        bound.second = 0;
        consensus_pos.first = 0;
        consensus_pos.second = 0;
        left_gaps.clear();
        right_gaps.clear();
        aligned = true;
    };

    TIndexOffU getLeftExtLength() const {
        assert_leq(pos.first, orig_pos.first);
        TIndexOffU len = orig_pos.first - pos.first;
        return len;
    }

    TIndexOffU getRightExtLength() const {
        assert_geq(pos.second, orig_pos.second);
        return pos.second - orig_pos.second;
    }

    TIndexOffU getLength() const {
        TIndexOffU len = orig_pos.second - orig_pos.first;
        len += getLeftExtLength();
        len += getRightExtLength();
        return len;
    }

    template<typename TStr>
    void getLeftExtString(const TStr& s, string& seq)
    {
        seq.clear();
        seq = getString(s, pos.first, orig_pos.first - pos.first);
    }

    template<typename TStr>
    void getRightExtString(const TStr& s, string& seq)
    {
        seq.clear();
        seq = getString(s, orig_pos.second, pos.second - orig_pos.second);
    }

    template<typename TStr>
    void getExtendedSeedSequence(const TStr& s,
                                 string& seq) const;

    template<typename TStr>
    void generateSNPs(const TStr& s, const string& consensus, EList<SeedSNP *>& repeat_snps);

    static bool isSameConsensus(const SeedExt& a, const SeedExt& b) {
        return (a.consensus_pos == b.consensus_pos);
            //&& (a.getLength() == b.getLength());
    }

    static bool isSameSNPs(const SeedExt& a, const SeedExt& b) {
        const EList<SeedSNP *>& a_edit = a.snps;
        const EList<SeedSNP *>& b_edit = b.snps;

        if(a_edit.size() != b_edit.size()) {
            return false;
        }

        for(size_t i = 0; i < a_edit.size(); i++) {
            if(!(*a_edit[i] == *b_edit[i])) {
                return false;
            }
        }
        return true;
    }

    static bool isSameAllele(const SeedExt& a, const SeedExt& b) {
        const EList<Edit>& a_edit = a.edits;
        const EList<Edit>& b_edit = b.edits;

        if(a_edit.size() != b_edit.size()) {
            return false;
        }

        for(size_t i = 0; i < a_edit.size(); i++) {
            if(!(a_edit[i] == b_edit[i])) {
                return false;
            }
        }
        return true;
    }

    static bool sort_by_edits(const SeedExt& a, const SeedExt& b) {
        const EList<Edit>& a_edit = a.edits;
        const EList<Edit>& b_edit = b.edits;

        size_t i = 0;

        while((i < a_edit.size())
                && (i < b_edit.size())) {

            if(!(a_edit[i] == b_edit[i])) {
                if(a_edit[i] < b_edit[i]) {
                    return true;
                } else {
                    return false;
                }
            }

            i++;
        }

        if(a_edit.size() < b_edit.size()) {
            return true;
        }

        if((a_edit.size() == b_edit.size())
                && (a.pos.first < b.pos.first)) {
            return true;
        }
        return false;
    }

    void generateEdits(const string& consensus_merged, const string& seed_ext)
    {
        size_t ed_done = 0;
        size_t ext_len = getLength();
        assert_eq(ext_len, seed_ext.length());

        edits.clear();

        for(size_t i = 0; i < ext_len && ed_done < total_ed; i++) {
            char con_base = consensus_merged[consensus_pos.first + i];
            char seed_base = seed_ext[i];

            if (con_base != seed_base) {
                edits.expand();
                edits.back().init(consensus_pos.first + i,
                                  con_base, seed_base, EDIT_TYPE_MM);
                ed_done++;
            }
        }
    }
    
    Range getExtendedRange(size_t consensus_len) const
    {
        assert_leq(consensus_pos.second, consensus_len);
        Range range;
        range.first = (pos.first < consensus_pos.first ? 0 : pos.first - consensus_pos.first);
        range.second = pos.second + (consensus_len - consensus_pos.second);
        return range;
    }
    
#ifndef NDEBUG
    bool valid() const {
        assert_leq(consensus_pos.first, consensus_pos.second);
        TIndexOffU constr_len = consensus_pos.second - consensus_pos.first;
        TIndexOffU allele_len = getLength();
        
        TIndexOffU cur_off = 0;
        for(size_t i = 0; i < left_gaps.size(); i++) {
            assert_geq(left_gaps[i].first, cur_off);
            cur_off = left_gaps[i].first;
            int gap_len = left_gaps[i].second;
            assert_neq(gap_len, 0);
            if(gap_len > 0) { // deletion
                allele_len += gap_len;
            } else {
                allele_len += gap_len;
                cur_off += (-gap_len);
            }
        }
        cur_off = 0;
        for(size_t i = 0; i < right_gaps.size(); i++) {
            assert_geq(right_gaps[i].first, cur_off);
            cur_off = right_gaps[i].first;
            int gap_len = right_gaps[i].second;
            assert_neq(gap_len, 0);
            if(gap_len > 0) { // deletion
                allele_len += gap_len;
            } else {
                allele_len += gap_len;
                cur_off += (-gap_len);
            }
        }
        assert_eq(constr_len, allele_len);
        return true;
    }
#endif
    
public:
    // seed extended position [first, second)
    pair<TIndexOffU, TIndexOffU> orig_pos;
    pair<TIndexOffU, TIndexOffU> pos;
    
    // extension bound. the seed must be placed on same fragment
    // [first, second)
    pair<TIndexOffU, TIndexOffU> bound;
    
    // positions relative to consensus sequence
    pair<TIndexOffU, TIndexOffU> consensus_pos;
    
    // a list of gaps (deletions and insertions) in both directions
    // offsets from seed's left and right ("pos" above)
    // positive and negative values indicate deletions and insertions, resp.
    EList<pair<TIndexOffU, int> > left_gaps;
    EList<pair<TIndexOffU, int> > right_gaps;
    
    uint32_t ed;            // edit distance
    uint32_t total_ed;      // total edit distance
    bool done;              // done flag
    uint32_t curr_ext_len;  //
    
    bool aligned;
    
    EList<Edit> edits;      // edits w.r.t. consensus_merged
};

class RB_AlleleCoord {
public:
    RB_AlleleCoord() :
    left(0),
    right(0),
    idx(0)
    {}
    
    RB_AlleleCoord(TIndexOffU l, TIndexOffU r, size_t i) :
    left(l),
    right(r),
    idx(i)
    {}
    
    TIndexOffU len() const { return right - left; }
    
    bool operator<(const RB_AlleleCoord& o) const
    {
        if(left != o.left)
            return left < o.left;
        if(right != o.right)
            return right > o.right;
        return false;
    }
    
    bool contain(const RB_AlleleCoord& o, size_t relax = 0) const
    {
        if(o.left + relax >= left && o.right <= right + relax)
            return true;
        else
            return false;
    }
    
    bool contained(const RB_AlleleCoord& o) const
    {
        return o.contain(*this);
    }
    
    TIndexOffU overlap_len(const RB_AlleleCoord& o) const
    {
        if(contain(o)) return o.len();
        else if(o.contain(*this)) return len();
        else if(left < o.right && right > o.left) {
            if(left <= o.left) {
                return right - o.left;
            } else {
                return o.right - left;
            }
        }
        return 0;
    }
    
public:
    TIndexOffU left;
    TIndexOffU right;
    size_t     idx;
};

class RB_RepeatManager;
class RB_SWAligner;

class RB_Repeat {
public:
    RB_Repeat() {}
    ~RB_Repeat() {
        if(snps_.size() > 0) {
            for(size_t i = 0; i < snps_.size(); i++) {
                delete snps_[i];
            }
        }
    }
    
    void repeat_id(size_t repeat_id) { repeat_id_ = repeat_id; }
    size_t repeat_id() const { return repeat_id_; }
    
    string& consensus() { return consensus_; }
    const string& consensus() const { return consensus_; }
    
    EList<SeedExt>& seeds() { return seeds_; }
    const EList<SeedExt>& seeds() const { return seeds_; }
    
    EList<RB_AlleleCoord>& seed_ranges() { return seed_ranges_; }
    const EList<RB_AlleleCoord>& seed_ranges() const { return seed_ranges_; }

    EList<SeedSNP *>& snps() { return snps_; }
    const EList<SeedSNP *>& snps() const { return snps_; }

    template<typename TStr>
    void extendConsensus(const RepeatParameter& rp,
                         const TStr& s);
    
    template<typename TStr>
    void saveSeedExtension(const RepeatParameter& rp,
                           const TStr& s,
                           CoordHelper& coordHelper,
                           TIndexOffU seed_grp_id,
                           ostream& fp,
                           size_t& total_repeat_seq_len,
                           size_t& total_allele_seq_len) const;
<<<<<<< HEAD

    void saveSNPs(ofstream& fp, TIndexOffU grp_id, TIndexOffU& snp_id_base, TIndexOffU consensus_baseoff);
    void saveConsensus(ofstream& fp, TIndexOffU grp_id, TIndexOffU consensus_baseoff);

    bool contain(const RB_Repeat& o) const;
=======
    
    bool overlap(const RB_Repeat& o,
                 bool& contain,
                 bool& left,
                 size_t& seed_i,
                 size_t& seed_j) const;
>>>>>>> 5b2345d6

    float mergeable(const RB_Repeat& o) const;
    
    template<typename TStr>
    void merge(const RepeatParameter& rp,
               const TStr& s,
               RB_SWAligner& swalginer,
               const RB_Repeat& o,
               bool contain,
               size_t seed_i,
               size_t seed_j,
               bool debug = false);
    
    bool satisfy(const RepeatParameter& rp) const
    {
        if(consensus_.length() < rp.min_repeat_len)
            return false;
        if(seeds_.size() < rp.repeat_count)
            return false;
        if(seeds_[rp.repeat_count - 1].getLength() < rp.min_repeat_len)
            return false;
        return true;
    }
    
    void reset() {
        consensus_.clear();
        for(size_t i = 0; i < seeds_.size(); i++)
            seeds_[i].reset();
        seeds_.clear();
        seed_ranges_.clear();
    }
    
    void showInfo(const RepeatParameter& rp,
                  CoordHelper& coordHelper) const;
<<<<<<< HEAD

    template<typename TStr>
    void generateSNPs(const RepeatParameter&, const TStr& s, TIndexOffU grp_id);
=======
    
    bool self_repeat() const { return self_repeat_; }
    
>>>>>>> 5b2345d6
private:
    template<typename TStr>
    void get_consensus_seq(const TStr& s,
                           EList<SeedExt>& seeds,
                           size_t sb,
                           size_t se,
                           size_t min_left_ext,
                           size_t min_right_ext,
                           size_t max_ed,
                           const RepeatParameter& rp,
                           EList<size_t>& ed_seed_nums,
                           EList<string>* left_consensuses,
                           EList<string>* right_consensuses) const;
    
    bool align(const string& s,
               const EList<pair<size_t, size_t> >& s_kmer_table,
               const string& s2,
               EList<int>& offsets,
               size_t k,
               size_t& begin,
               size_t& end,
               bool debug = false);
    
    void internal_update();

private:
    size_t                repeat_id_;
    string                consensus_;
    EList<SeedExt>        seeds_;
    EList<RB_AlleleCoord> seed_ranges_;
<<<<<<< HEAD
    EList<SeedSNP*>       snps_;

=======
    
    bool                  self_repeat_;
    
>>>>>>> 5b2345d6
    static EList<size_t>  ca_ed_;
    static EList<size_t>  ca_ed2_;
    static string         ca_s_;
    static string         ca_s2_;
    
public:
    static size_t         seed_merge_tried;
    static size_t         seed_merged;
};

// check if a set of seeds are already processed
class RB_RepeatManager {
public:
    size_t numCoords() const { return range_to_repeats_.size(); }
    
    bool checkRedundant(const RepeatParameter& rp,
                        const map<size_t, RB_Repeat*>& repeat_map,
                        const EList<RepeatCoord<TIndexOffU> >& positions,
                        EList<size_t>& to_remove) const;
    
    void addRepeat(const RB_Repeat* repeat);
    void addRepeat(Range range, size_t repeat_id);
    void removeRepeat(const RB_Repeat* repeat);
    void removeRepeat(Range range, size_t repeat_id);
    
public:
    void showInfo(const RepeatParameter& rp,
                  CoordHelper& coordHelper,
                  const map<size_t, RB_Repeat*>& repeat_map,
                  size_t num_case = 5) const;
    
private:
    map<Range, EList<size_t> > range_to_repeats_;
};

class RB_SWAligner {
public:
    RB_SWAligner();
    ~RB_SWAligner();
    
    void init_dyn(const RepeatParameter& rp);
    
    int alignStrings(const string &ref,
                     const string &read,
                     EList<Edit>& edits,
                     Coord& coord);
    
    void makePadString(const string& ref,
                       const string& read,
                       string& pad,
                       size_t len);
    
    void doTest(const RepeatParameter& rp,
                const string& refstr,
                const string& readstr);
    
    void doTestCase1(const string& refstr,
                     const string& readstr,
                     TIndexOffU rpt_edit);
    
private:
    //
    SimpleFunc scoreMin_;
    SimpleFunc nCeil_;
    SimpleFunc penCanIntronLen_;
    SimpleFunc penNoncanIntronLen_;
    
    Scoring *sc_;
    SwAligner swa;
    LinkedEList<EList<Edit> > rawEdits_;
    RandomSource rnd_;
};


// find and write repeats
template<typename TStr>
class RepeatBuilder {

public:
	RepeatBuilder();
	RepeatBuilder(TStr& s,
                  const EList<RefRecord>& szs,
                  const EList<string>& ref_names,
                  bool forward_only,
                  BlockwiseSA<TStr>& sa,
                  const string& filename);
    ~RepeatBuilder();


public:
	void build(const RepeatParameter& rp);
    
	static bool compareRepeatGroupByJoinedOff(const RepeatGroup& a, const RepeatGroup& b)
	{
		return a.positions[0].joinedOff < b.positions[0].joinedOff;
	}
	void sortRepeatGroup();

    void saveRepeats(const RepeatParameter& rp);
    void saveConsensus(const RepeatParameter& rp);
    void saveRepeatPositions(ofstream& fp, RepeatGroup& rg);
	void saveFile(const RepeatParameter& rp);
	void saveRepeatSequence();
	void saveRepeatGroup();

    void addRepeatGroup(const RepeatParameter& rp,
                        size_t repeat_id,
                        RB_RepeatManager& repeat_manger,
                        const string& seed_str,
                        const EList<RepeatCoord<TIndexOffU> >& positions,
                        ostream& fp);
    
    void mergeRepeatGroup();
    void groupRepeatGroup(TIndexOffU rpt_edit);
	void adjustRepeatGroup(bool flagGrouping = false);
    RepeatGroup* findRepeatGroup(const string&);

	TIndexOffU getLCP(TIndexOffU a, TIndexOffU b);

	void repeat_masking();

    bool checkSequenceMergeable(const string& ref,
                                const string& read,
                                EList<Edit>& edits,
                                Coord& coord,
                                TIndexOffU rpt_len,
                                TIndexOffU max_edit = 10);

    void saveSeedEdit(const string& consensus_merged,
                      EList<SeedExt>& seeds,
                      TIndexOffU min_rpt_len,
                      ostream& fp);

    void refineConsensus(const string& seed_string,
                         EList<SeedExt>& seeds,
                         const RepeatParameter& rp,
                         const string& old_consensus,
                         string& refined_consensus,
                         ostream& fp);

    void seedGrouping(const RepeatParameter& rp);
    
    void doTest(const RepeatParameter& rp,
                const string& refstr,
                const string& readstr)
    {
        swaligner_.doTest(rp, refstr, readstr);
    }
    
private:
    void get_alleles(TIndexOffU grp_id,
                     const string& seq_name, 
                     TIndexOffU baseoff,
                     TIndexOffU& allele_id,
                     TIndexOffU& hapl_id_base,
                     const Range range, 
                     EList<SeedExt>& seeds, 
                     ostream& info_fp,
                     ostream& hapl_fp);

    void updateSeedBaseoff(EList<SeedExt>&, Range, size_t);

    void saveAlleles(const RepeatParameter& rp,
                     RB_Repeat& repeat,
                     ofstream&,
                     ofstream&,
                     TIndexOffU grp_id,
                     TIndexOffU consensus_baseoff,
                     TIndexOffU&);

    void writeAllele(TIndexOffU grp_id, 
                     TIndexOffU allele_id,
                     TIndexOffU baseoff,
                     Range range,
                     const string& seq_name,
                     const EList<SeedExt>& seeds,
                     ostream &fp);


    void writeSNPs(ostream& fp, 
                   TIndexOffU baseoff,
                   const string& rep_chr_name, 
                   const ESet<Edit>& editset);

    void writeHaploType(TIndexOffU& hapl_id_base,
                        TIndexOffU baseoff,
                        Range range,
                        const string& seq_name,
                        const EList<SeedExt>& seeds,
                        ostream &fp);

    void saveSeedSNPs(TIndexOffU seed_group_id,
                      TIndexOffU& snp_id_base, 
                      TIndexOffU& hapl_id_base,
                      TIndexOffU baseoff,
                      EList<SeedExt>& seeds,
                      ostream& info_fp,
                      ostream& snp_fp,
                      ostream& hapl_fp);

    void saveSeeds(const RepeatParameter& rp);
    void saveConsensusSequence();
    
private:
    const int output_width = 60;
    TIndexOffU min_repeat_len_;
    
    TStr& s_;
    bool forward_only_;
    string filename_;
    
    BlockwiseSA<TStr>& bsa_;
    
    //
    EList<RepeatGroup> rpt_grp_;
    
    TIndexOffU forward_length_;
    
    CoordHelper coordHelper_;
    
    //
    RB_SWAligner swaligner_;


    // Seeds
    EList<string> consensus_all_;
    ELList<SeedExt> seeds_;
    map<size_t, RB_Repeat*> repeat_map_;

};

int strcmpPos(const string&, const string&, TIndexOffU&);
template<typename TStr> void dump_tstr(TStr& s);

#endif /* __REPEAT_BUILDER_H__ */<|MERGE_RESOLUTION|>--- conflicted
+++ resolved
@@ -251,7 +251,6 @@
 
 };
 
-<<<<<<< HEAD
 struct SeedSNP {
     int type; // EDIT_TYPE_MM, EDIT_TYPE_READ_GAP, EDIT_TYPE_REF_GAP
     TIndexOffU pos;
@@ -311,37 +310,8 @@
 
 };
 
-struct SeedExt {
-    // seed extended position [first, second)
-    pair<TIndexOffU, TIndexOffU> orig_pos;
-    pair<TIndexOffU, TIndexOffU> pos;
-    
-    // extension bound. the seed must be placed on same fragment
-    // [first, second)
-    pair<TIndexOffU, TIndexOffU> bound;
-    
-    // positions relative to consensus sequence
-    pair<TIndexOffU, TIndexOffU> consensus_pos;
-    
-    // a list of gaps (deletions and insertions) in both directions
-    // offsets from seed's left and right ("pos" above)
-    // positive and negative values indicate deletions and insertions, resp.
-    EList<pair<TIndexOffU, int> > left_gaps;
-    EList<pair<TIndexOffU, int> > right_gaps;
-
-    uint32_t ed;            // edit distance
-    uint32_t total_ed;      // total edit distance
-    bool done;              // done flag
-    uint32_t curr_ext_len;  //
-
-    EList<Edit> edits;      // edits w.r.t. consensus_merged
-
-    EList<SeedSNP *> snps;
-
-=======
 class SeedExt {
 public:
->>>>>>> 5b2345d6
     SeedExt() {
         reset();
     };
@@ -563,6 +533,8 @@
     bool aligned;
     
     EList<Edit> edits;      // edits w.r.t. consensus_merged
+
+    EList<SeedSNP *> snps;
 };
 
 class RB_AlleleCoord {
@@ -664,20 +636,15 @@
                            ostream& fp,
                            size_t& total_repeat_seq_len,
                            size_t& total_allele_seq_len) const;
-<<<<<<< HEAD
 
     void saveSNPs(ofstream& fp, TIndexOffU grp_id, TIndexOffU& snp_id_base, TIndexOffU consensus_baseoff);
     void saveConsensus(ofstream& fp, TIndexOffU grp_id, TIndexOffU consensus_baseoff);
-
-    bool contain(const RB_Repeat& o) const;
-=======
     
     bool overlap(const RB_Repeat& o,
                  bool& contain,
                  bool& left,
                  size_t& seed_i,
                  size_t& seed_j) const;
->>>>>>> 5b2345d6
 
     float mergeable(const RB_Repeat& o) const;
     
@@ -712,15 +679,12 @@
     
     void showInfo(const RepeatParameter& rp,
                   CoordHelper& coordHelper) const;
-<<<<<<< HEAD
 
     template<typename TStr>
     void generateSNPs(const RepeatParameter&, const TStr& s, TIndexOffU grp_id);
-=======
     
     bool self_repeat() const { return self_repeat_; }
     
->>>>>>> 5b2345d6
 private:
     template<typename TStr>
     void get_consensus_seq(const TStr& s,
@@ -751,14 +715,9 @@
     string                consensus_;
     EList<SeedExt>        seeds_;
     EList<RB_AlleleCoord> seed_ranges_;
-<<<<<<< HEAD
     EList<SeedSNP*>       snps_;
-
-=======
-    
     bool                  self_repeat_;
     
->>>>>>> 5b2345d6
     static EList<size_t>  ca_ed_;
     static EList<size_t>  ca_ed2_;
     static string         ca_s_;
