/*
 * Copyright 2018, Chanhee Park <parkchanhee@gmail.com> and Daehwan Kim <infphilo@gmail.com>
 *
 * This file is part of HISAT 2.
 *
 * HISAT 2 is free software: you can redistribute it and/or modify
 * it under the terms of the GNU General Public License as published by
 * the Free Software Foundation, either version 3 of the License, or
 * (at your option) any later version.
 *
 * HISAT 2 is distributed in the hope that it will be useful,
 * but WITHOUT ANY WARRANTY; without even the implied warranty of
 * MERCHANTABILITY or FITNESS FOR A PARTICULAR PURPOSE.  See the
 * GNU General Public License for more details.
 *
 * You should have received a copy of the GNU General Public License
 * along with HISAT 2.  If not, see <http://www.gnu.org/licenses/>.
 */

#include <iostream>
#include <fstream>
#include <string>
#include <cassert>
#include <getopt.h>
#include <algorithm>
#include "assert_helpers.h"
#include "endian_swap.h"
#include "formats.h"
#include "sequence_io.h"
#include "tokenize.h"
#include "timer.h"
#include "ref_read.h"
#include "filebuf.h"
#include "reference.h"
#include "ds.h"
#include "gfm.h"
#include "aligner_sw.h"
#include "aligner_result.h"
#include "search_globals.h"
#include "scoring.h"
#include "mask.h"
#include "repeat_builder.h"

/**
 * \file Driver for the bowtie-build indexing tool.
 */

#include <algorithm>
#include <cstdlib>
#include <fstream>
#include <iostream>
#include <vector>

MemoryTally gMemTally;
// Build parameters
int verbose;
static int sanityCheck;
static int format;
static TIndexOffU bmax;
static TIndexOffU bmaxMultSqrt;
static uint32_t bmaxDivN;
static int dcv;
static int noDc;
static int entireSA;
static int seed;
static int showVersion;
//   GFM parameters
static int32_t lineRate;
static bool    lineRate_provided;
static int32_t linesPerSide;
static int32_t offRate;
static int32_t ftabChars;
static int32_t localOffRate;
static int32_t localFtabChars;
static int  bigEndian;
static bool autoMem;
static int nthreads;      // number of pthreads operating concurrently
static string wrapper;
static TIndexOffU repeat_count;
static TIndexOffU repeat_length;
static TIndexOffU max_repeat_edit;
static bool repeat_reverse;

static void resetOptions() {
	verbose        = true;  // be talkative (default)
	sanityCheck    = 0;     // do slow sanity checks
	format         = FASTA; // input sequence format
	bmax           = OFF_MASK; // max blockwise SA bucket size
	bmaxMultSqrt   = OFF_MASK; // same, as multplier of sqrt(n)
	bmaxDivN       = 4;          // same, as divisor of n
	dcv            = 1024;  // bwise SA difference-cover sample sz
	noDc           = 0;     // disable difference-cover sample
	entireSA       = 0;     // 1 = disable blockwise SA
	seed           = 0;     // srandom seed
	showVersion    = 0;     // just print version and quit?
	// GFM parameters
	lineRate       = GFM<TIndexOffU>::default_lineRate_gfm;
    lineRate_provided = false;
	linesPerSide   = 1;  // 1 64-byte line on a side
	offRate        = 4;  // sample 1 out of 16 SA elts
	ftabChars      = 10; // 10 chars in initial lookup table
    localOffRate   = 3;
    localFtabChars = 6;
	bigEndian      = 0;  // little endian
	autoMem        = true;  // automatically adjust memory usage parameters
	nthreads       = 1;
	repeat_length  = 50;
	repeat_count   = 5;
    max_repeat_edit = 10;
	repeat_reverse = false;
    wrapper.clear();
}

// Argument constants for getopts
enum {
	ARG_BMAX = 256,
	ARG_BMAX_MULT,
	ARG_BMAX_DIV,
	ARG_DCV,
	ARG_SEED,
	ARG_CUTOFF,
	ARG_PMAP,
	ARG_NTOA,
	ARG_USAGE,
	ARG_REVERSE_EACH,
    ARG_SA,
	ARG_REPEAT_LENGTH,
	ARG_REPEAT_CNT,
    ARG_REPEAT_EDIT,
	ARG_REPEAT_REVERSE,
	ARG_WRAPPER
};

/**
 * Print a detailed usage message to the provided output stream.
 */
static void printUsage(ostream& out) {
	out << "HISAT2 version " << string(HISAT2_VERSION).c_str() << " by Chanhee Park <parkchanhee@gmail.com> and Daehwan Kim <infphilo@gmail.com>" << endl;
    
#ifdef BOWTIE_64BIT_INDEX
	string tool_name = "hisat2-construct-nonrepetitive-genome-l";
#else
	string tool_name = "hisat2-construct-nonrepetitive-genome-s";
#endif
	if(wrapper == "basic-0") {
		tool_name = "hisat2-build";
	}
    
	out << "Usage: " << tool_name << " [options]* <reference_in>" << endl
	    << "    reference_in            comma-separated list of files with ref sequences" << endl
        << "Options:" << endl
        << "    -c                      reference sequences given on cmd line (as" << endl
        << "                            <reference_in>)" << endl;
    if(wrapper == "basic-0") {
        out << "    --large-index           force generated index to be 'large', even if ref" << endl
		<< "                            has fewer than 4 billion nucleotides" << endl;
	}
    out << "    -a/--noauto             disable automatic -p/--bmax/--dcv memory-fitting" << endl
	    << "    -p <int>                number of threads" << endl
	    << "    --bmax <int>            max bucket sz for blockwise suffix-array builder" << endl
	    << "    --bmaxdivn <int>        max bucket sz as divisor of ref len (default: 4)" << endl
	    << "    --dcv <int>             diff-cover period for blockwise (default: 1024)" << endl
	    << "    --nodc                  disable diff-cover (algorithm becomes quadratic)" << endl
	    << "    --seed <int>            seed for random number generator" << endl
        << "    --repeat-length <int>   minimum repeat length (defaultL 50)" << endl
        << "    --repeat-count <int>    minimum repeat count (default: 5)" << endl
        << "    --repeat-edit <int>     maximum repeat edit distance (default: 10)" << endl
	    << "    -q/--quiet              disable verbose output (for debugging)" << endl
	    << "    -h/--help               print detailed description of tool and its options" << endl
	    << "    --usage                 print this usage message" << endl
	    << "    --version               print version information and quit" << endl
	    ;
}

static const char *short_options = "qrap:h?nscfl:i:o:t:h:3C";

static struct option long_options[] = {
	{(char*)"quiet",          no_argument,       0,            'q'},
	{(char*)"sanity",         no_argument,       0,            's'},
	{(char*)"threads",        required_argument, 0,            'p'},
	{(char*)"little",         no_argument,       &bigEndian,   0},
	{(char*)"big",            no_argument,       &bigEndian,   1},
	{(char*)"bmax",           required_argument, 0,            ARG_BMAX},
	{(char*)"bmaxmultsqrt",   required_argument, 0,            ARG_BMAX_MULT},
	{(char*)"bmaxdivn",       required_argument, 0,            ARG_BMAX_DIV},
	{(char*)"dcv",            required_argument, 0,            ARG_DCV},
	{(char*)"nodc",           no_argument,       &noDc,        1},
	{(char*)"seed",           required_argument, 0,            ARG_SEED},
	{(char*)"entiresa",       no_argument,       &entireSA,    1},
	{(char*)"version",        no_argument,       &showVersion, 1},
	{(char*)"noauto",         no_argument,       0,            'a'},
	{(char*)"noblocks",       required_argument, 0,            'n'},
	{(char*)"linerate",       required_argument, 0,            'l'},
	{(char*)"linesperside",   required_argument, 0,            'i'},
	{(char*)"usage",          no_argument,       0,            ARG_USAGE},
	{(char*)"repeat-length",  required_argument, 0,            ARG_REPEAT_LENGTH},
	{(char*)"repeat-count",   required_argument, 0,            ARG_REPEAT_CNT},
    {(char*)"repeat-edit",    required_argument, 0,            ARG_REPEAT_EDIT},
	{(char*)"repeat-reverse", no_argument,       0,            ARG_REPEAT_REVERSE},
    {(char*)"wrapper",        required_argument, 0,            ARG_WRAPPER},
	{(char*)0, 0, 0, 0} // terminator
};

/**
 * Parse an int out of optarg and enforce that it be at least 'lower';
 * if it is less than 'lower', then output the given error message and
 * exit with an error and a usage message.
 */
template<typename T>
static T parseNumber(T lower, const char *errmsg) {
	char *endPtr= NULL;
	T t = (T)strtoll(optarg, &endPtr, 10);
	if (endPtr != NULL) {
		if (t < lower) {
			cerr << errmsg << endl;
			printUsage(cerr);
			throw 1;
		}
		return t;
	}
	cerr << errmsg << endl;
	printUsage(cerr);
	throw 1;
	return -1;
}

/**
 * Read command-line arguments
 */
static void parseOptions(int argc, const char **argv) {
	int option_index = 0;
	int next_option;
	do {
		next_option = getopt_long(
			argc, const_cast<char**>(argv),
			short_options, long_options, &option_index);
		switch (next_option) {
            case ARG_WRAPPER:
				wrapper = optarg;
				break;
			case 'f': format = FASTA; break;
			case 'c': format = CMDLINE; break;
			//case 'p': packed = true; break;
			case 'C':
				cerr << "Error: -C specified but Bowtie 2 does not support colorspace input." << endl;
				throw 1;
				break;
			case 'l':
				lineRate = parseNumber<int>(3, "-l/--lineRate arg must be at least 3");
                lineRate_provided = true;
				break;
			case 'i':
				linesPerSide = parseNumber<int>(1, "-i/--linesPerSide arg must be at least 1");
				break;
			case 'o':
				offRate = parseNumber<int>(0, "-o/--offRate arg must be at least 0");
				break;
           case 'n':
				// all f-s is used to mean "not set", so put 'e' on end
				bmax = 0xfffffffe;
				break;
			case 'h':
			case ARG_USAGE:
				printUsage(cout);
				throw 0;
				break;
           case ARG_BMAX:
				bmax = parseNumber<TIndexOffU>(1, "--bmax arg must be at least 1");
				bmaxMultSqrt = OFF_MASK; // don't use multSqrt
				bmaxDivN = 0xffffffff;     // don't use multSqrt
				break;
			case ARG_BMAX_MULT:
				bmaxMultSqrt = parseNumber<TIndexOffU>(1, "--bmaxmultsqrt arg must be at least 1");
				bmax = OFF_MASK;     // don't use bmax
				bmaxDivN = 0xffffffff; // don't use multSqrt
				break;
			case ARG_BMAX_DIV:
				bmaxDivN = parseNumber<uint32_t>(1, "--bmaxdivn arg must be at least 1");
				bmax = OFF_MASK;         // don't use bmax
				bmaxMultSqrt = OFF_MASK; // don't use multSqrt
				break;
			case ARG_DCV:
				dcv = parseNumber<int>(3, "--dcv arg must be at least 3");
				break;
			case ARG_SEED:
				seed = parseNumber<int>(0, "--seed arg must be at least 0");
				break;
            case ARG_REPEAT_LENGTH:
                repeat_length = parseNumber<TIndexOffU>(5, "--repeat-length arg must be at least 5");
                break;
			case ARG_REPEAT_CNT:
				repeat_count = parseNumber<TIndexOffU>(2, "--repeat-count arg must be at least 2");
				break;
            case ARG_REPEAT_EDIT:
                max_repeat_edit = parseNumber<TIndexOffU>(0, "--repeat-edit arg must be at least 0");
                break;
			case ARG_REPEAT_REVERSE:
				repeat_reverse = true;
				break;
			case 'a': autoMem = false; break;
			case 'q': verbose = false; break;
			case 's': sanityCheck = true; break;
            case 'p':
                nthreads = parseNumber<int>(1, "-p arg must be at least 1");
                break;

			case -1: /* Done with options. */
				break;
			case 0:
				if (long_options[option_index].flag != 0)
					break;
			default:
				printUsage(cerr);
				throw 1;
		}
	} while(next_option != -1);
	if(bmax < 40) {
		cerr << "Warning: specified bmax is very small (" << bmax << ").  This can lead to" << endl
		     << "extremely slow performance and memory exhaustion.  Perhaps you meant to specify" << endl
		     << "a small --bmaxdivn?" << endl;
	}
}

static EList<bool> stbuf, enbuf;
static BTDnaString btread;
static BTString btqual;
static BTString btref;
static BTString btref2;

static BTDnaString readrc;
static BTString qualrc;

/**
 * Helper function for running a case consisting of a read (sequence
 * and quality), a reference string, and an offset that anchors the 0th
 * character of the read to a reference position.
 */
static void doTestCase(
                       SwAligner&         al,
                       const BTDnaString& read,
                       const BTString&    qual,
                       const BTString&    refin,
                       TRefOff            off,
                       EList<bool>        *en,
                       const Scoring&     sc,
                       TAlScore           minsc,
                       TAlScore           floorsc,
                       SwResult&          res,
                       bool               nsInclusive,
                       bool               filterns,
                       uint32_t           seed)
{
    RandomSource rnd(seed);
    btref2 = refin;
    assert_eq(read.length(), qual.length());
    size_t nrow = read.length();
    TRefOff rfi, rff;
    // Calculate the largest possible number of read and reference gaps given
    // 'minsc' and 'pens'
    size_t maxgaps;
    size_t padi, padf;
    {
        int readGaps = sc.maxReadGaps(minsc, read.length());
        int refGaps = sc.maxRefGaps(minsc, read.length());
        assert_geq(readGaps, 0);
        assert_geq(refGaps, 0);
        int maxGaps = max(readGaps, refGaps);
        padi = 2 * maxGaps;
        padf = maxGaps;
        maxgaps = (size_t)maxGaps;
    }
    size_t nceil = 1; // (size_t)sc.nCeil.f((double)read.length());
    size_t width = 1 + padi + padf;
    rfi = off;
    off = 0;
    // Pad the beginning of the reference with Ns if necessary
    if(rfi < padi) {
        size_t beginpad = (size_t)(padi - rfi);
        for(size_t i = 0; i < beginpad; i++) {
            btref2.insert('N', 0);
            off--;
        }
        rfi = 0;
    } else {
        rfi -= padi;
    }
    assert_geq(rfi, 0);
    // Pad the end of the reference with Ns if necessary
    while(rfi + nrow + padi + padf > btref2.length()) {
        btref2.append('N');
    }
    rff = rfi + nrow + padi + padf;
    // Convert reference string to masks
    for(size_t i = 0; i < btref2.length(); i++) {
        if(toupper(btref2[i]) == 'N' && !nsInclusive) {
            btref2.set(16, i);
        } else {
            int num = 0;
            int alts[] = {4, 4, 4, 4};
            decodeNuc(toupper(btref2[i]), num, alts);
            assert_leq(num, 4);
            assert_gt(num, 0);
            btref2.set(0, i);
            for(int j = 0; j < num; j++) {
                btref2.set(btref2[i] | (1 << alts[j]), i);
            }
        }
    }
    bool fw = true;
    uint32_t refidx = 0;
    size_t solwidth = width;
    if(maxgaps >= solwidth) {
        solwidth = 0;
    } else {
        solwidth -= maxgaps;
    }
    if(en == NULL) {
        enbuf.resize(solwidth);
        enbuf.fill(true);
        en = &enbuf;
    }
    assert_geq(rfi, 0);
    assert_gt(rff, rfi);
    readrc = read;
    qualrc = qual;
    al.initRead(
                read,          // read sequence
                readrc,
                qual,          // read qualities
                qualrc,
                0,             // offset of first character within 'read' to consider
                read.length(), // offset of last char (exclusive) in 'read' to consider
                sc);        // local-alignment score floor
    
    DynProgFramer dpframe(false);  // trimToRef
    size_t readGaps = 10, refGaps = 10, maxhalf = 10;
    DPRect rect;
    dpframe.frameSeedExtensionRect(0,                // ref offset implied by seed hit assuming no gaps
                                   read.length(),    // length of read sequence used in DP table
                                   read.length(),    // length of reference
                                   readGaps,       // max # of read gaps permitted in opp mate alignment
                                   refGaps,        // max # of ref gaps permitted in opp mate alignment
                                   (size_t)nceil,  // # Ns permitted
                                   maxhalf,        // max width in either direction
                                   rect);          // DP rectangle
    assert(rect.repOk());
    
    size_t cminlen = 2000, cpow2 = 4;
    al.initRef(fw,                // whether to align forward or revcomp read
               refidx,            // reference aligned against
               rect,              // DP rectangle
               btref2.wbuf(),     // Reference strings
               rfi,
               rff,
               read.length(),
               sc,                // scoring scheme
               minsc,             // minimum score permitted
               true,              // use 8-bit SSE if possible?
               cminlen,           // minimum length for using checkpointing scheme
               cpow2,             // interval b/t checkpointed diags; 1 << this
               false,             // triangular mini-fills?
               true);              // this is a seed extension - not finding a mate
    
    TAlScore best = 0;
    al.align(rnd, best);
}

/**
 * Another interface for running a case.
 */
static void doTestCase2(
                        SwAligner&         al,
                        const char        *read,
                        const char        *qual,
                        const char        *refin,
                        TRefOff            off,
                        const Scoring&     sc,
                        float              costMinConst,
                        float              costMinLinear,
                        SwResult&          res,
                        bool               nsInclusive = false,
                        bool               filterns = false,
                        uint32_t           seed = 0)
{
    btread.install(read, true);
    TAlScore minsc = (TAlScore)(Scoring::linearFunc(
                                                    btread.length(),
                                                    costMinConst,
                                                    costMinLinear));
    TAlScore floorsc = (TAlScore)(Scoring::linearFunc(
                                                      btread.length(),
                                                      costMinConst,
                                                      costMinLinear));
    btqual.install(qual);
    btref.install(refin);
    doTestCase(
               al,
               btread,
               btqual,
               btref,
               off,
               NULL,
               sc,
               minsc,
               floorsc,
               res,
               nsInclusive,
               filterns,
               seed
               );
}

extern void initializeCntLut();
extern void initializeCntBit();

/**
 * Drive the index construction process and optionally sanity-check the
 * result.
 */
template<typename TStr>
static void driver(
                   const string& infile,
                   EList<string>& infiles,
                   const string& outfile,
                   bool packed,
                   int reverse)
{
    initializeCntLut();
    initializeCntBit();
	EList<FileBuf*> is(MISC_CAT);
	bool bisulfite = false;
    bool nsToAs = false;
	RefReadInParams refparams(false, reverse, nsToAs, bisulfite);
	assert_gt(infiles.size(), 0);
	if(format == CMDLINE) {
		// Adapt sequence strings to stringstreams open for input
		stringstream *ss = new stringstream();
		for(size_t i = 0; i < infiles.size(); i++) {
			(*ss) << ">" << i << endl << infiles[i].c_str() << endl;
		}
		FileBuf *fb = new FileBuf(ss);
		assert(fb != NULL);
		assert(!fb->eof());
		assert(fb->get() == '>');
		ASSERT_ONLY(fb->reset());
		assert(!fb->eof());
		is.push_back(fb);
	} else {
		// Adapt sequence files to ifstreams
		for(size_t i = 0; i < infiles.size(); i++) {
			FILE *f = fopen(infiles[i].c_str(), "r");
			if (f == NULL) {
				cerr << "Error: could not open "<< infiles[i].c_str() << endl;
				throw 1;
			}
			FileBuf *fb = new FileBuf(f);
			assert(fb != NULL);
			if(fb->peek() == -1 || fb->eof()) {
				cerr << "Warning: Empty fasta file: '" << infile.c_str() << "'" << endl;
				continue;
			}
			assert(!fb->eof());
			assert(fb->get() == '>');
			ASSERT_ONLY(fb->reset());
			assert(!fb->eof());
			is.push_back(fb);
		}
	}
	if(is.empty()) {
		cerr << "Warning: All fasta inputs were empty" << endl;
		throw 1;
	}
    // Vector for the ordered list of "records" comprising the input
	// sequences.  A record represents a stretch of unambiguous
	// characters in one of the input sequences.
	EList<RefRecord> szs(MISC_CAT);
	EList<string> ref_names;
	std::pair<size_t, size_t> sztot;
	{
		if(verbose) cerr << "Reading reference sizes" << endl;
		Timer _t(cerr, "  Time reading reference sizes: ", verbose);
        sztot = BitPairReference::szsFromFasta(is, "", bigEndian, refparams, szs, sanityCheck, &ref_names);
	}
	assert_gt(sztot.first, 0);
	assert_gt(sztot.second, 0);
	assert_gt(szs.size(), 0);

    // Compose text strings into single string
    cerr << "Calculating joined length" << endl;
    TIndexOffU jlen = 0;
    for(unsigned int i = 0; i < szs.size(); i++) {
        jlen += (TIndexOffU)szs[i].len;
    }
    // assert_geq(jlen, sztot);
    
    TStr s;
    {
        cerr << "Reserving space for joined string" << endl;
        s.resize(jlen);
        cerr << "Joining reference sequences" << endl;
        Timer timer(cerr, "  Time to join reference sequences: ", verbose);
        
        s = GFM<TIndexOffU>::join<TStr>(
                                                  is,
                                                  szs,
                                                  (TIndexOffU)sztot.first,
                                                  refparams,
                                                  seed);
    }

    // for reverseComplement
    TStr s_rc;
    EList<RefRecord> szs_rc(MISC_CAT);
    EList<string> ref_names_rc;
	if (repeat_reverse) {
        // copy
        s_rc = s;
		s_rc.reverseComplement(dnacomp);
	}
        
    // Succesfully obtained joined reference string
    assert_geq(s.length(), jlen);

    if(bmax != (TIndexOffU)OFF_MASK) {
        // VMSG_NL("bmax according to bmax setting: " << bmax);
    }
    else if(bmaxDivN != (TIndexOffU)OFF_MASK) {
        bmax = max<uint32_t>(jlen / bmaxDivN, 1);
        // VMSG_NL("bmax according to bmaxDivN setting: " << bmax);
    }
    else {
        bmax = (uint32_t)sqrt(s.length());
        // VMSG_NL("bmax defaulted to: " << bmax);
    }
    int iter = 0;
    bool first = true;
    bool passMemExc = false, sanity = false;
    // Look for bmax/dcv parameters that work.
    while(true) {
        if(!first && bmax < 40 && passMemExc) {
            cerr << "Could not find approrpiate bmax/dcv settings for building this index." << endl;
            cerr << "Please try indexing this reference on a computer with more memory." << endl;
            if(sizeof(void*) == 4) {
                cerr << "If this computer has more than 4 GB of memory, try using a 64-bit executable;" << endl
                << "this executable is 32-bit." << endl;
            }
            throw 1;
        }
        if(dcv > 4096) dcv = 4096;
        if((iter % 6) == 5 && dcv < 4096 && dcv != 0) {
            dcv <<= 1; // double difference-cover period
        } else {
            bmax -= (bmax >> 2); // reduce by 25%
        }
        iter++;
        try {
            cerr << "Using parameters --bmax " << bmax << endl;
            if(dcv == 0) {
                cerr << " and *no difference cover*" << endl;
            } else {
                cerr << " --dcv " << dcv << endl;
            }
            {
                cerr << "  Doing ahead-of-time memory usage test" << endl;
                // Make a quick-and-dirty attempt to force a bad_alloc iff
                // we would have thrown one eventually as part of
                // constructing the DifferenceCoverSample
                dcv <<= 1;
                TIndexOffU sz = (TIndexOffU)DifferenceCoverSample<TStr>::simulateAllocs(s, dcv >> 1);
                if(nthreads > 1) sz *= (nthreads + 1);
                AutoArray<uint8_t> tmp(sz, EBWT_CAT);
                dcv >>= 1;
                // Likewise with the KarkkainenBlockwiseSA
                sz = (TIndexOffU)KarkkainenBlockwiseSA<TStr>::simulateAllocs(s, bmax);
                AutoArray<uint8_t> tmp2(sz, EBWT_CAT);
                // Grab another 20 MB out of caution
                AutoArray<uint32_t> extra(20*1024*1024, EBWT_CAT);
                // If we made it here without throwing bad_alloc, then we
                // passed the memory-usage stress test
                cerr << "  Passed!  Constructing with these parameters: --bmax " << bmax << " --dcv " << dcv << endl;
                cerr << "" << endl;
            }
            cerr << "Constructing suffix-array element generator" << endl;
            KarkkainenBlockwiseSA<TStr> bsa(s, bmax, nthreads, dcv, seed, sanity, passMemExc, false /* verbose */, outfile);
            assert(bsa.suffixItrIsReset());
            assert_eq(bsa.size(), s.length() + 1);

			// NRG
<<<<<<< HEAD
			NRG<TStr> nrg(szs, ref_names, s, outfile, bsa);
=======
			NRG<TStr> nrg(szs, ref_names, s, infiles[0], bsa, true);
>>>>>>> 05fed6bd

			nrg.build(repeat_length,
                      repeat_count,
                      true,
                      max_repeat_edit);

            if (repeat_reverse) {
                KarkkainenBlockwiseSA<TStr> bsa_rc(s_rc, bmax, nthreads, dcv, seed, sanity, passMemExc, verbose, outfile + ".rc");

                string infile_rev = infiles[0] + ".rev";
                NRG<TStr> nrg_rc(szs, ref_names, s_rc, infile_rev, bsa_rc, false);
                nrg_rc.build(repeat_length, repeat_count, true, max_repeat_edit);
                //nrg_rc.saveFile();
                nrg.merge(nrg_rc);
            }

            nrg.saveFile();

			break;

        } catch(bad_alloc& e) {
            if(passMemExc) {
                cerr << "  Ran out of memory; automatically trying more memory-economical parameters." << endl;
            } else {
                cerr << "Out of memory while constructing suffix array.  Please try using a smaller" << endl
                << "number of blocks by specifying a smaller --bmax or a larger --bmaxdivn" << endl;
                throw 1;
            }
        }
        first = false;
    }
    // assert(repOk());
}

static const char *argv0 = NULL;

extern "C" {
/**
 * main function.  Parses command-line arguments.
 */
int hisat2_construct_nonrepetitive_genome(int argc, const char **argv) {
    string outfile;
	try {
		// Reset all global state, including getopt state
		opterr = optind = 1;
		resetOptions();

		string infile;
		EList<string> infiles(MISC_CAT);

		parseOptions(argc, argv);
		argv0 = argv[0];
		if(showVersion) {
			cout << argv0 << " version " << string(HISAT2_VERSION).c_str() << endl;
			if(sizeof(void*) == 4) {
				cout << "32-bit" << endl;
			} else if(sizeof(void*) == 8) {
				cout << "64-bit" << endl;
			} else {
				cout << "Neither 32- nor 64-bit: sizeof(void*) = " << sizeof(void*) << endl;
			}
			cout << "Built on " << BUILD_HOST << endl;
			cout << BUILD_TIME << endl;
			cout << "Compiler: " << COMPILER_VERSION << endl;
			cout << "Options: " << COMPILER_OPTIONS << endl;
			cout << "Sizeof {int, long, long long, void*, size_t, off_t}: {"
				 << sizeof(int)
				 << ", " << sizeof(long) << ", " << sizeof(long long)
				 << ", " << sizeof(void *) << ", " << sizeof(size_t)
				 << ", " << sizeof(off_t) << "}" << endl;
			return 0;
		}

		// Get input filename
		if(optind >= argc) {
			cerr << "No input sequence or sequence file specified!" << endl;
			printUsage(cerr);
			return 1;
		}
		infile = argv[optind++];
        
		if(optind >= argc) {
			cerr << "No output file specified!" << endl;
			printUsage(cerr);
			return 1;
		}
		outfile = argv[optind++];

		tokenize(infile, ",", infiles);
		if(infiles.size() < 1) {
			cerr << "Tokenized input file list was empty!" << endl;
			printUsage(cerr);
			return 1;
		}
        
   		// Optionally summarize
		if(verbose) {
			cerr << "Settings:" << endl
            << "  Output files: \"" << outfile.c_str() << ".*." << gfm_ext << "\"" << endl;
			cerr << "  Endianness: " << (bigEndian? "big":"little") << endl
				 << "  Actual local endianness: " << (currentlyBigEndian()? "big":"little") << endl
				 << "  Sanity checking: " << (sanityCheck? "enabled":"disabled") << endl;
	#ifdef NDEBUG
			cerr << "  Assertions: disabled" << endl;
	#else
			cerr << "  Assertions: enabled" << endl;
	#endif
			cerr << "  Random seed: " << seed << endl;
			cerr << "  Sizeofs: void*:" << sizeof(void*) << ", int:" << sizeof(int) << ", long:" << sizeof(long) << ", size_t:" << sizeof(size_t) << endl;
			cerr << "Input files DNA, " << file_format_names[format].c_str() << ":" << endl;
			for(size_t i = 0; i < infiles.size(); i++) {
				cerr << "  " << infiles[i].c_str() << endl;
			}
		}
		// Seed random number generator
        srand(seed);
        {
            Timer timer(cerr, "Total time for call to driver() for forward index: ", verbose);
            try {
                driver<SString<char> >(infile, infiles, outfile, false, REF_READ_FORWARD);
            } catch(bad_alloc& e) {
                if(autoMem) {
                    cerr << "Switching to a packed string representation." << endl;
                } else {
                    throw e;
                }
            }
        }
        return 0;
        } catch(std::exception& e) {
            cerr << "Error: Encountered exception: '" << e.what() << "'" << endl;
            cerr << "Command: ";
            for(int i = 0; i < argc; i++) cerr << argv[i] << " ";
            cerr << endl;
            return 1;
        } catch(int e) {
            if(e != 0) {
                cerr << "Error: Encountered internal HISAT2 exception (#" << e << ")" << endl;
                cerr << "Command: ";
                for(int i = 0; i < argc; i++) cerr << argv[i] << " ";
                cerr << endl;
            }
            return e;
        }
}
}<|MERGE_RESOLUTION|>--- conflicted
+++ resolved
@@ -596,28 +596,30 @@
     TStr s;
     {
         cerr << "Reserving space for joined string" << endl;
-        s.resize(jlen);
         cerr << "Joining reference sequences" << endl;
         Timer timer(cerr, "  Time to join reference sequences: ", verbose);
         
-        s = GFM<TIndexOffU>::join<TStr>(
-                                                  is,
-                                                  szs,
-                                                  (TIndexOffU)sztot.first,
-                                                  refparams,
-                                                  seed);
-    }
-
-    // for reverseComplement
-    TStr s_rc;
-    EList<RefRecord> szs_rc(MISC_CAT);
-    EList<string> ref_names_rc;
-	if (repeat_reverse) {
-        // copy
-        s_rc = s;
-		s_rc.reverseComplement(dnacomp);
-	}
+        TStr s_ = GFM<TIndexOffU>::join<TStr>(
+                                              is,
+                                              szs,
+                                              (TIndexOffU)sztot.first,
+                                              refparams,
+                                              seed);
         
+        assert_eq(s_.length(), jlen);
+        s.resize(jlen * 2);
+        
+        // Append reverse complement
+        for(TIndexOffU i = 0; i < jlen; i++) {
+            s[i] = s_[i];
+        }
+        for(TIndexOffU i = 0; i < jlen; i++) {
+            int nt = s[jlen - i - 1];
+            assert_range(0, 3, nt);
+            s[jlen + i] = dnacomp[nt];
+        }
+    }
+
     // Succesfully obtained joined reference string
     assert_geq(s.length(), jlen);
 
@@ -682,30 +684,17 @@
             }
             cerr << "Constructing suffix-array element generator" << endl;
             KarkkainenBlockwiseSA<TStr> bsa(s, bmax, nthreads, dcv, seed, sanity, passMemExc, false /* verbose */, outfile);
+            
             assert(bsa.suffixItrIsReset());
             assert_eq(bsa.size(), s.length() + 1);
 
 			// NRG
-<<<<<<< HEAD
 			NRG<TStr> nrg(szs, ref_names, s, outfile, bsa);
-=======
-			NRG<TStr> nrg(szs, ref_names, s, infiles[0], bsa, true);
->>>>>>> 05fed6bd
 
 			nrg.build(repeat_length,
                       repeat_count,
                       true,
                       max_repeat_edit);
-
-            if (repeat_reverse) {
-                KarkkainenBlockwiseSA<TStr> bsa_rc(s_rc, bmax, nthreads, dcv, seed, sanity, passMemExc, verbose, outfile + ".rc");
-
-                string infile_rev = infiles[0] + ".rev";
-                NRG<TStr> nrg_rc(szs, ref_names, s_rc, infile_rev, bsa_rc, false);
-                nrg_rc.build(repeat_length, repeat_count, true, max_repeat_edit);
-                //nrg_rc.saveFile();
-                nrg.merge(nrg_rc);
-            }
 
             nrg.saveFile();
 
