/*
 * Copyright 2015, Daehwan Kim <infphilo@gmail.com>
 *
 * This file is part of HISAT 2.
 *
 * HISAT 2 is free software: you can redistribute it and/or modify
 * it under the terms of the GNU General Public License as published by
 * the Free Software Foundation, either version 3 of the License, or
 * (at your option) any later version.
 *
 * HISAT 2 is distributed in the hope that it will be useful,
 * but WITHOUT ANY WARRANTY; without even the implied warranty of
 * MERCHANTABILITY or FITNESS FOR A PARTICULAR PURPOSE.  See the
 * GNU General Public License for more details.
 *
 * You should have received a copy of the GNU General Public License
 * along with HISAT 2.  If not, see <http://www.gnu.org/licenses/>.
 */

#ifndef HGFM_H_
#define HGFM_H_

#include "hier_idx_common.h"
#include "gfm.h"

/**
 * Extended Burrows-Wheeler transform data.
 * LocalEbwt is a specialized Ebwt index that represents ~64K bps
 * and therefore uses two bytes as offsets within 64K bps.
 * This class has only two additional member variables to denote the genomic sequenuce it represents:
 * (1) the contig index and (2) the offset within the contig.
 *
 */
template <typename index_t = uint16_t, typename full_index_t = uint32_t>
class LocalGFM : public GFM<index_t> {
	typedef GFM<index_t> PARENT_CLASS;
public:
	/// Construct an Ebwt from the given input file
	LocalGFM(const string& in,
             ALTDB<index_t>* altdb,
             FILE *in5,
             FILE *in6,
             char *mmFile5,
             char *mmFile6,
             full_index_t& tidx,
             full_index_t& localOffset,
             full_index_t& joinedOffset,
             bool switchEndian,
             size_t& bytesRead,
             size_t& bytesRead2,
             int needEntireReverse,
             bool fw,
             int32_t overrideOffRate, // = -1,
             int32_t offRatePlus, // = -1,
             uint32_t lineRate,
             uint32_t offRate,
             uint32_t ftabChars,
             bool useMm, // = false,
             bool useShmem, // = false,
             bool mmSweep, // = false,
             bool loadNames, // = false,
             bool loadSASamp, // = true,
             bool loadFtab, // = true,
             bool loadRstarts, // = true,
             bool verbose, // = false,
             bool startVerbose, // = false,
             bool passMemExc, // = false,
             bool sanityCheck, // = false)
             bool useHaplotype) : // = false
	GFM<index_t>(in,
                 altdb,
                 NULL,
                 NULL,
                 needEntireReverse,
                 fw,
                 overrideOffRate,
                 offRatePlus,
                 useMm,
                 useShmem,
                 mmSweep,
                 loadNames,
                 loadSASamp,
                 loadFtab,
                 loadRstarts,
                 true, // load Splice Sites
                 verbose,
                 startVerbose,
                 passMemExc,
                 sanityCheck,
                 useHaplotype,
                 true)
	{
		this->_in1Str = in + ".5." + gfm_ext;
		this->_in2Str = in + ".5." + gfm_ext;
		readIntoMemory(
					   in5,
					   in6,
					   mmFile5,
					   mmFile6,
					   tidx,
					   localOffset,
                       joinedOffset,
					   switchEndian,
					   bytesRead,
                       bytesRead2,
					   needEntireReverse,
					   loadSASamp,
					   loadFtab,
					   loadRstarts,
					   false,              //justHeader
					   lineRate,
					   offRate,
					   ftabChars,
					   mmSweep,
					   loadNames,
					   startVerbose);
		
		_tidx = tidx;
		_localOffset = localOffset;
        _joinedOffset = joinedOffset;
		
		// If the offRate has been overridden, reflect that in the
		// _eh._offRate field
		if(offRatePlus > 0 && this->_overrideOffRate == -1) {
			this->_overrideOffRate = this->_gh._offRate + offRatePlus;
		}
		if(this->_overrideOffRate > this->_gh._offRate) {
			this->_gh.setOffRate(this->_overrideOffRate);
			assert_eq(this->_overrideOffRate, this->_gh._offRate);
		}
		assert(this->repOk());
	}


	/// Construct an Ebwt from the given header parameters and string
	/// vector, optionally using a blockwise suffix sorter with the
	/// given 'bmax' and 'dcv' parameters.  The string vector is
	/// ultimately joined and the joined string is passed to buildToDisk().
	template<typename TStr>
	LocalGFM(
             TStr& s,
             const EList<full_index_t>& sa,
             PathGraph<full_index_t>* pg,
             full_index_t tidx,
             full_index_t localOffset,
             full_index_t joinedOffset,
             EList<ALT<full_index_t> >& alts,
             index_t local_size,
             bool packed,
             int needEntireReverse,
             int32_t lineRate,
             int32_t offRate,
             int32_t ftabChars,
             const string& file,   // base filename for EBWT files
             bool fw,
             int dcv,
             EList<RefRecord>& szs,
             index_t sztot,
             const RefReadInParams& refparams,
             uint32_t seed,
             ostream& out5,
             ostream& out6,
             int32_t overrideOffRate = -1,
             bool verbose = false,
             bool passMemExc = false,
             bool sanityCheck = false) :
	GFM<index_t>(packed,
                 needEntireReverse,
                 lineRate,
                 offRate,
                 ftabChars,
                 file,
                 fw,
                 dcv,
                 szs,
                 sztot,
                 refparams,
                 seed,
                 overrideOffRate,
                 verbose,
                 passMemExc,
                 sanityCheck)
	{
		const GFMParams<index_t>& gh = this->_gh;
		assert(gh.repOk());
		uint32_t be = this->toBe();
		assert(out5.good());
		assert(out6.good());
        _tidx = tidx;
        _localOffset = localOffset;
        _joinedOffset = joinedOffset;
		writeIndex<full_index_t>(out5, tidx, be);
		writeIndex<full_index_t>(out5, localOffset, be);
        writeIndex<full_index_t>(out5, joinedOffset, be);
        writeIndex<index_t>(out5, gh._len, be); // length of string (and bwt and suffix array)
        streampos headerPos = out5.tellp();
        writeIndex<index_t>(out5, 0, be); // gbwtLen
        writeIndex<index_t>(out5, 0, be); // num of nodes
        writeIndex<index_t>(out5, 0, be); // eftabLen        
		if(gh._len > 0) {
			assert_gt(szs.size(), 0);
			assert_gt(sztot, 0);
			// Not every fragment represents a distinct sequence - many
			// fragments may correspond to a single sequence.  Count the
			// number of sequences here by counting the number of "first"
			// fragments.
			this->_nPat = 0;
			this->_nFrag = 0;
			for(size_t i = 0; i < szs.size(); i++) {
				if(szs[i].len > 0) this->_nFrag++;
				if(szs[i].first && szs[i].len > 0) this->_nPat++;
			}
			assert_eq(this->_nPat, 1);
			assert_geq(this->_nFrag, this->_nPat);
			this->_rstarts.reset();
			writeIndex(out5, this->_nPat, be);
			assert_eq(this->_nPat, 1);
			this->_plen.init(new index_t[this->_nPat], this->_nPat);
			// For each pattern, set plen
			int npat = -1;
			for(size_t i = 0; i < szs.size(); i++) {
				if(szs[i].first && szs[i].len > 0) {
					if(npat >= 0) {
						writeIndex(out5, this->plen()[npat], be);
					}
					npat++;
					this->plen()[npat] = (szs[i].len + szs[i].off);
				} else {
					this->plen()[npat] += (szs[i].len + szs[i].off);
				}
			}
			assert_eq((index_t)npat, this->_nPat-1);
			writeIndex(out5, this->plen()[npat], be);
			// Write the number of fragments
			writeIndex(out5, this->_nFrag, be);
			
			if(refparams.reverse == REF_READ_REVERSE) {
				EList<RefRecord> tmp(EBWT_CAT);
                reverseRefRecords(szs, tmp, false, verbose);
				this->szsToDisk(tmp, out5, refparams.reverse);
			} else {
				this->szsToDisk(szs, out5, refparams.reverse);
			}
            
            if(alts.empty()) {
                assert(pg == NULL);
                buildToDisk(sa, s, out5, out6, headerPos);
            } else {
                assert(pg != NULL);
                // Re-initialize GFM parameters to reflect real number of edges (gbwt string)
                this->_gh.init(
                               this->_gh.len(),
                               pg->getNumEdges(),
                               pg->getNumNodes(),
                               this->_gh.lineRate(),
                               this->_gh.offRate(),
                               this->_gh.ftabChars(),
                               0,
                               this->_gh.entireReverse());
                buildToDisk(*pg, s, out5, out6, headerPos);
            }
		}
		
		out5.flush(); out6.flush();
		if(out5.fail() || out6.fail()) {
			cerr << "An error occurred writing the index to disk.  Please check if the disk is full." << endl;
			throw 1;
		}
	}
	
	template <typename TStr> void buildToDisk(
											  PathGraph<full_index_t>& gbwt,
											  const TStr& s,
											  ostream& out1, 
											  ostream& out2,
                                              streampos headerPos);
    
    template <typename TStr> void buildToDisk(
                                              const EList<full_index_t>& sa,
                                              const TStr& s,
                                              ostream& out1,
                                              ostream& out2,
                                              streampos headerPos);
	
	// I/O
	void readIntoMemory(
						FILE *in5,
						FILE *in6,
						char *mmFile5,
						char *mmFile6,
						full_index_t& tidx,
						full_index_t& localOffset,
                        full_index_t& joinedOffset,
						bool switchEndian,
						size_t& bytesRead,
                        size_t& bytesRead2,
						int needEntireRev,
						bool loadSASamp, 
						bool loadFtab,
						bool loadRstarts, 
						bool justHeader, 
						int32_t lineRate,
						int32_t offRate,
						int32_t ftabChars,
						bool mmSweep, 
						bool loadNames, 
						bool startVerbose);
	
	/**
	 * Sanity-check various pieces of the Ebwt
	 */
	void sanityCheckAll(int reverse) const {
		if(this->_gh._len > 0) {
			PARENT_CLASS::sanityCheckAll(reverse);
		}
	}
    
    bool empty() const { return this->_gh._len == 0; }
	
public:
	full_index_t _tidx;
	full_index_t _localOffset;
    full_index_t _joinedOffset;
};

/**
 * Build an Ebwt from a string 's' and its suffix array 'sa' (which
 * might actually be a suffix array *builder* that builds blocks of the
 * array on demand).  The bulk of the Ebwt, i.e. the ebwt and offs
 * arrays, is written directly to disk.  This is by design: keeping
 * those arrays in memory needlessly increases the footprint of the
 * building process.  Instead, we prefer to build the Ebwt directly
 * "to disk" and then read it back into memory later as necessary.
 *
 * It is assumed that the header values and join-related values (nPat,
 * plen) have already been written to 'out1' before this function
 * is called.  When this function is finished, it will have
 * additionally written ebwt, zOff, fchr, ftab and eftab to the primary
 * file and offs to the secondary file.
 *
 * Assume DNA/RNA/any alphabet with 4 or fewer elements.
 * Assume occ array entries are 32 bits each.
 *
 * @param sa            the suffix array to convert to a Ebwt
 * @param s             the original string
 * @param out
 */
template <typename index_t, typename full_index_t>
template <typename TStr>
void LocalGFM<index_t, full_index_t>::buildToDisk(
                                                  PathGraph<full_index_t>& gbwt,
                                                  const TStr& s,
                                                  ostream& out5,
                                                  ostream& out6,
                                                  streampos headerPos)
{
	assert_leq(s.length(), std::numeric_limits<index_t>::max());
	const GFMParams<index_t>& gh = this->_gh;
	
	assert(gh.repOk());
    assert_lt(s.length(), gh.gbwtLen());
    assert_eq(s.length(), gh._len);
	assert_gt(gh._lineRate, 3);
    
    index_t  gbwtLen = gh._gbwtLen;
    streampos out5pos = out5.tellp();
    out5.seekp(headerPos);
    writeIndex<index_t>(out5, gbwtLen, this->toBe());
    writeIndex<index_t>(out5, gh._numNodes, this->toBe());
    headerPos = out5.tellp();
    out5.seekp(out5pos);
	index_t ftabLen = gh._ftabLen;
	index_t sideSz = gh._sideSz;
	index_t gbwtTotSz = gh._gbwtTotSz;
	index_t fchr[] = {0, 0, 0, 0, 0};
	EList<index_t> ftab(EBWT_CAT);
	EList<index_t> zOffs;
	
	// Save # of occurrences of each character as we walk along the bwt
	index_t occ[4] = {0, 0, 0, 0};
	index_t occSave[4] = {0, 0, 0, 0};
    // # of occurrences of 1 in M arrays
    index_t M_occ = 0, M_occSave = 0;
    // Location in F that corresponds to 1 in M
    index_t F_loc = 0, F_locSave = 0;
	
	try {
		VMSG_NL("Allocating ftab, absorbFtab");
		ftab.resize(ftabLen);
		ftab.fillZero();
    } catch(bad_alloc &e) {
		cerr << "Out of memory allocating ftab[] or absorbFtab[] "
		<< "in LocalGFM::buildToDisk() at " << __FILE__ << ":"
		<< __LINE__ << endl;
		throw e;
	}
	
	// Allocate the side buffer; holds a single side as its being
	// constructed and then written to disk.  Reused across all sides.
#ifdef SIXTY4_FORMAT
	EList<uint64_t> gfmSide(EBWT_CAT);
#else
	EList<uint8_t> gfmSide(EBWT_CAT);
#endif
	try {
        // Used to calculate ftab and eftab, but having gfm costs a lot of memory
        this->_gfm.init(new uint8_t[gh._gbwtTotLen], gh._gbwtTotLen, true);
#ifdef SIXTY4_FORMAT
		gfmSide.resize(sideSz >> 3);
#else
		gfmSide.resize(sideSz);
#endif
	} catch(bad_alloc &e) {
		cerr << "Out of memory allocating ebwtSide[] in "
		<< "LocalGFM::buildToDisk() at " << __FILE__ << ":"
		<< __LINE__ << endl;
		throw e;
	}
	
	// Points to the base offset within ebwt for the side currently
	// being written
	index_t side = 0;
	
	// Whether we're assembling a forward or a reverse bucket
    bool fw = true;
	int sideCur = 0;
	
	index_t si = 0;   // string offset (chars)
	ASSERT_ONLY(bool inSA = true); // true iff saI still points inside suffix
	// array (as opposed to the padding at the
	// end)
	// Iterate over packed bwt bytes
	VMSG_NL("Entering LocalGFM loop");
	ASSERT_ONLY(uint32_t beforeGbwtOff = (uint32_t)out5.tellp());
	while(side < gbwtTotSz) {
        // Sanity-check our cursor into the side buffer
		assert_geq(sideCur, 0);
		assert_lt(sideCur, (int)gh._sideGbwtSz);
		assert_eq(0, side % sideSz); // 'side' must be on side boundary
		gfmSide[sideCur] = 0; // clear
        if(sideCur == 0) {
            memset(gfmSide.ptr(), 0, gh._sideGbwtSz);
            gfmSide[sideCur] = 0; // clear
        }
        assert_lt(side + sideCur, gbwtTotSz);
		// Iterate over bit-pairs in the si'th character of the BWT
#ifdef SIXTY4_FORMAT
		for(int bpi = 0; bpi < 32; bpi++, si++) {
#else
		for(int bpi = 0; bpi < 4; bpi++, si++) {
#endif
			int gbwtChar = 0;
            int F = 0, M = 0;
            full_index_t pos = 0;
            bool count = true;
			if(si < gbwtLen) {
                gbwt.nextRow(gbwtChar, F, M, pos);

				// (that might have triggered sa to calc next suf block)
				if(gbwtChar == 'Z') {
					// Don't add the '$' in the last column to the BWT
					// transform; we can't encode a $ (only A C T or G)
					// and counting it as, say, an A, will mess up the
					// LR mapping
					gbwtChar = 0; count = false;
#ifndef NDEBUG
                    if(zOffs.size() > 0) {
                        assert_gt(si, zOffs.back());
                    }
#endif
                    zOffs.push_back(si); // remember GBWT row that corresponds to the 0th suffix
				} else {
                    gbwtChar = asc2dna[gbwtChar];
                    assert_lt(gbwtChar, 4);
                    // Update the fchr
                    fchr[gbwtChar]++;
				}
                assert_lt(F, 2);
                assert_lt(M, 2);
                if(M == 1) {
                    assert_neq(F_loc, numeric_limits<index_t>::max());
                    F_loc = gbwt.nextFLocation();
#ifndef NDEBUG
                    if(F_loc > 0) {
                        assert_gt(F_loc, F_locSave);
                    }
#endif
                }
                // Suffix array offset boundary? - update offset array
                if(M == 1 && (M_occ & gh._offMask) == M_occ) {
                    assert_lt((M_occ >> gh._offRate), gh._offsLen);
                    // Write offsets directly to the secondary output
                    // stream, thereby avoiding keeping them in memory
                    writeIndex<index_t>(out6, pos, this->toBe());
                }
            } else {
				// Strayed off the end of the SA, now we're just
				// padding out a bucket
#ifndef NDEBUG
				if(inSA) {
					// Assert that we wrote all the characters in the
					// string before now
					assert_eq(si, gbwtLen);
					inSA = false;
				}
#endif
				// 'A' used for padding; important that padding be
				// counted in the occ[] array
				gbwtChar = 0;
                F = M = 0;
			}
            if(count) occ[gbwtChar]++;
            if(M) M_occ++;
            // Append BWT char to bwt section of current side
            if(fw) {
                // Forward bucket: fill from least to most
#ifdef SIXTY4_FORMAT
                gfmSide[sideCur] |= ((uint64_t)gbwtChar << (bpi << 1));
                if(gbwtChar > 0) assert_gt(gfmSide[sideCur], 0);
                assert(false);
                cerr << "Not implemented" << endl;
                exit(1);
#else
                pack_2b_in_8b(gbwtChar, gfmSide[sideCur], bpi);
                assert_eq((gfmSide[sideCur] >> (bpi*2)) & 3, gbwtChar);
                
                int F_sideCur = (gh._sideGbwtSz + sideCur) >> 1;
                int F_bpi = bpi + ((sideCur & 0x1) << 2); // Can be used as M_bpi as well
                pack_1b_in_8b(F, gfmSide[F_sideCur], F_bpi);
                assert_eq((gfmSide[F_sideCur] >> F_bpi) & 1, F);
                
                int M_sideCur = F_sideCur + (gh._sideGbwtSz >> 2);
                pack_1b_in_8b(M, gfmSide[M_sideCur], F_bpi);
                assert_eq((gfmSide[M_sideCur] >> F_bpi) & 1, M);
#endif
            } else {
				// Backward bucket: fill from most to least
#ifdef SIXTY4_FORMAT
                gfmSide[sideCur] |= ((uint64_t)gbwtChar << ((31 - bpi) << 1));
                if(gbwtChar > 0) assert_gt(gfmSide[sideCur], 0);
                // To be implemented ...
                assert(false);
                cerr << "Not implemented" << endl;
                exit(1);
#else
                pack_2b_in_8b(gbwtChar, gfmSide[sideCur], 3-bpi);
				assert_eq((gfmSide[sideCur] >> ((3-bpi)*2)) & 3, gbwtChar);
                // To be implemented ...
                assert(false);
                cerr << "Not implemented" << endl;
                exit(1);
#endif
            }
        } // end loop over bit-pairs
        assert_eq(0, (occ[0] + occ[1] + occ[2] + occ[3] + zOffs.size()) & 3);
#ifdef SIXTY4_FORMAT
		assert_eq(0, si & 31);
#else
		assert_eq(0, si & 3);
#endif
		
		sideCur++;
		if((sideCur << 1) == (int)gh._sideGbwtSz) {
			sideCur = 0;
			index_t *uside = reinterpret_cast<index_t*>(gfmSide.ptr());
			// Write 'A', 'C', 'G' and 'T' tallies
			side += sideSz;
			assert_leq(side, gh._gbwtTotSz);
            uside[(sideSz / sizeof(index_t))-6] = endianizeIndex(F_locSave, this->toBe());
            uside[(sideSz / sizeof(index_t))-5] = endianizeIndex(M_occSave, this->toBe());
			uside[(sideSz / sizeof(index_t))-4] = endianizeIndex(occSave[0], this->toBe());
			uside[(sideSz / sizeof(index_t))-3] = endianizeIndex(occSave[1], this->toBe());
			uside[(sideSz / sizeof(index_t))-2] = endianizeIndex(occSave[2], this->toBe());
			uside[(sideSz / sizeof(index_t))-1] = endianizeIndex(occSave[3], this->toBe());
            F_locSave = F_loc;
            M_occSave = M_occ;
			occSave[0] = occ[0];
			occSave[1] = occ[1];
			occSave[2] = occ[2];
			occSave[3] = occ[3];
			// Write backward side to primary file
			out5.write((const char *)gfmSide.ptr(), sideSz);
            
            //
            memcpy(((char*)this->_gfm.get()) + side - sideSz, (const char *)gfmSide.ptr(), sideSz);
		}
	}
	VMSG_NL("Exited LocalGFM loop");
	// Assert that our loop counter got incremented right to the end
	assert_eq(side, gh._gbwtTotSz);
	// Assert that we wrote the expected amount to out5
	assert_eq(((uint32_t)out5.tellp() - beforeGbwtOff), gh._gbwtTotSz);
	// assert that the last thing we did was write a forward bucket
	
    //
    // Write zOffs to primary stream
    //
    assert_gt(zOffs.size(), 0);
    writeIndex<index_t>(out5, zOffs.size(), this->toBe());
    for(size_t i = 0; i < zOffs.size(); i++) {
        writeIndex<index_t>(out5, zOffs[i], this->toBe());
    }
        
    //
    // Finish building fchr
    //
    // Exclusive prefix sum on fchr
    for(int i = 1; i < 4; i++) {
        fchr[i] += fchr[i-1];
    }
    assert_lt(fchr[3], gbwtLen);
    // Shift everybody up by one
    for(int i = 4; i >= 1; i--) {
        fchr[i] = fchr[i-1];
    }
    fchr[0] = 0;
    // Write fchr to primary file
    for(int i = 0; i < 5; i++) {
        writeIndex<index_t>(out5, fchr[i], this->toBe());
    }
    this->_fchr.init(new index_t[5], 5, true);
    memcpy(this->_fchr.get(), fchr, sizeof(index_t) * 5);
        
    // Initialize _zGbwtByteOffs and _zGbwtBpOffs
    this->_zOffs = zOffs;
    this->postReadInit(gh);
	
    // Build ftab and eftab
    EList<pair<index_t, index_t> > tFtab;
    tFtab.resizeExact(ftabLen - 1);
    for(index_t i = 0; i + 1 < ftabLen; i++) {
        index_t q = i;
        pair<index_t, index_t> range(0, gh._gbwtLen);
        SideLocus<index_t> tloc, bloc;
        SideLocus<index_t>::initFromTopBot(range.first, range.second, gh, this->gfm(), tloc, bloc);
        index_t j = 0;
        for(; j < gh._ftabChars; j++) {
            int nt = q & 0x3; q >>= 2;
            if(bloc.valid()) {
                range = this->mapGLF(tloc, bloc, nt);
            } else {
                range = this->mapGLF1(range.first, tloc, nt);
            }
            if(range.first == (index_t)INDEX_MAX || range.first >= range.second) {
                break;
            }
            if(range.first + 1 == range.second) {
                tloc.initFromRow(range.first, gh, this->gfm());
                bloc.invalidate();
            } else {
                SideLocus<index_t>::initFromTopBot(range.first, range.second, gh, this->gfm(), tloc, bloc);
            }
        }
            
        if(range.first >= range.second || j < gh._ftabChars) {
            if(i == 0) {
                tFtab[i].first = tFtab[i].second = 0;
            } else {
                tFtab[i].first = tFtab[i].second = tFtab[i-1].second;
            }
        } else {
            tFtab[i].first = range.first;
            tFtab[i].second = range.second;
        }
            
#ifndef NDEBUG
        if(gbwt.ftab.size() > i) {
            assert_eq(tFtab[i].first, gbwt.ftab[i].first);
            assert_eq(tFtab[i].second, gbwt.ftab[i].second);
        }
#endif
    }
        
    // Clear memory
    this->_gfm.reset();
    this->_fchr.reset();
    this->_zOffs.clear();
    this->_zGbwtByteOffs.clear();
    this->_zGbwtBpOffs.clear();
    
    //
    // Finish building ftab and build eftab
    //
    // Prefix sum on ftable
    index_t eftabLen = 0;
    for(index_t i = 1; i + 1 < ftabLen; i++) {
        if(tFtab[i-1].second != tFtab[i].first) {
            eftabLen += 2;
        }
    }
    if(gh._gbwtLen + (eftabLen >> 1) < gh._gbwtLen) {
        cerr << "Too many eftab entries: "
             << gh._gbwtLen << " + " << (eftabLen >> 1)
             << " > " << (index_t)INDEX_MAX << endl;
        throw 1;
    }
    EList<index_t> eftab(EBWT_CAT);
    try {
        eftab.resize(eftabLen);
        eftab.fillZero();
    } catch(bad_alloc &e) {
        cerr << "Out of memory allocating eftab[] "
        << "in LocalGFM::buildToDisk() at " << __FILE__ << ":"
        << __LINE__ << endl;
        throw e;
    }
    index_t eftabCur = 0;
    ftab[0] = tFtab[0].first;
    ftab[1] = tFtab[0].second;
    for(index_t i = 1; i + 1 < ftabLen; i++) {
        if(ftab[i] != tFtab[i].first) {
            index_t lo = ftab[i];
            index_t hi = tFtab[i].first;
            assert_lt(eftabCur*2+1, eftabLen);
            eftab[eftabCur*2] = lo;
            eftab[eftabCur*2+1] = hi;
            assert_leq(lo, hi + 4);
            ftab[i] = (eftabCur++) ^ (index_t)INDEX_MAX; // insert pointer into eftab
            assert_eq(lo, GFM<index_t>::ftabLo(ftab.ptr(), eftab.ptr(), gbwtLen, ftabLen, eftabLen, i));
            assert_eq(hi, GFM<index_t>::ftabHi(ftab.ptr(), eftab.ptr(), gbwtLen, ftabLen, eftabLen, i));
        }
        ftab[i+1] = tFtab[i].second;
    }
#ifndef NDEBUG
    for(index_t i = 0; i + 1 < ftabLen; i++ ){
        assert_eq(tFtab[i].first, GFM<index_t>::ftabHi(ftab.ptr(), eftab.ptr(), gbwtLen, ftabLen, eftabLen, i));
        assert_eq(tFtab[i].second, GFM<index_t>::ftabLo(ftab.ptr(), eftab.ptr(), gbwtLen, ftabLen, eftabLen, i+1));
    }
#endif
    // Write ftab to primary file
    for(index_t i = 0; i < ftabLen; i++) {
        writeIndex<index_t>(out5, ftab[i], this->toBe());
    }
    // Write eftab to primary file
    out5pos = out5.tellp();
    out5.seekp(headerPos);
    writeIndex<index_t>(out5, eftabLen, this->toBe());
    out5.seekp(out5pos);
    for(index_t i = 0; i < eftabLen; i++) {
        writeIndex<index_t>(out5, eftab[i], this->toBe());
    }
    // Note: if you'd like to sanity-check the Ebwt, you'll have to
    // read it back into memory first!
    assert(!this->isInMemory());
    VMSG_NL("Exiting LocalGFM::buildToDisk()");
}
    
/**
 * Build an Ebwt from a string 's' and its suffix array 'sa' (which
 * might actually be a suffix array *builder* that builds blocks of the
 * array on demand).  The bulk of the Ebwt, i.e. the ebwt and offs
 * arrays, is written directly to disk.  This is by design: keeping
 * those arrays in memory needlessly increases the footprint of the
 * building process.  Instead, we prefer to build the Ebwt directly
 * "to disk" and then read it back into memory later as necessary.
 *
 * It is assumed that the header values and join-related values (nPat,
 * plen) have already been written to 'out1' before this function
 * is called.  When this function is finished, it will have
 * additionally written ebwt, zOff, fchr, ftab and eftab to the primary
 * file and offs to the secondary file.
 *
 * Assume DNA/RNA/any alphabet with 4 or fewer elements.
 * Assume occ array entries are 32 bits each.
 *
 * @param sa            the suffix array to convert to a Ebwt
 * @param s             the original string
 * @param out
 */
template <typename index_t, typename full_index_t>
template <typename TStr>
void LocalGFM<index_t, full_index_t>::buildToDisk(
                                                  const EList<full_index_t>& sa,
                                                  const TStr& s,
                                                  ostream& out5,
                                                  ostream& out6,
                                                  streampos headerPos)
{
    assert_leq(s.length(), std::numeric_limits<index_t>::max());
    const GFMParams<index_t>& gh = this->_gh;
    assert(gh.repOk());
    assert(gh.linearFM());
    assert_lt(s.length(), gh.gbwtLen());
    assert_eq(s.length(), gh._len);
    assert_gt(gh._lineRate, 3);
    
    index_t  len = gh._len;
    index_t  gbwtLen = gh._gbwtLen;
    assert_eq(len + 1, gbwtLen);
    streampos out5pos = out5.tellp();
    out5.seekp(headerPos);
    writeIndex<index_t>(out5, gbwtLen, this->toBe());
    writeIndex<index_t>(out5, gh._numNodes, this->toBe());
    headerPos = out5.tellp();
    out5.seekp(out5pos);
    
    index_t ftabLen = gh._ftabLen;
    index_t sideSz = gh._sideSz;
    index_t gbwtTotSz = gh._gbwtTotSz;
    index_t fchr[] = {0, 0, 0, 0, 0};
    EList<index_t> ftab(EBWT_CAT);
    EList<index_t> zOffs;
    
    // Save # of occurrences of each character as we walk along the bwt
    index_t occ[4] = {0, 0, 0, 0};
    index_t occSave[4] = {0, 0, 0, 0};
    
    // Record rows that should "absorb" adjacent rows in the ftab.
    // The absorbed rows represent suffixes shorter than the ftabChars
    // cutoff.
    uint8_t absorbCnt = 0;
    EList<uint8_t> absorbFtab(EBWT_CAT);
    try {
        VMSG_NL("Allocating ftab, absorbFtab");
        ftab.resize(ftabLen);
        ftab.fillZero();
        absorbFtab.resize(ftabLen);
        absorbFtab.fillZero();
    } catch(bad_alloc &e) {
        cerr << "Out of memory allocating ftab[] or absorbFtab[] "
        << "in LocalGFM::buildToDisk() at " << __FILE__ << ":"
        << __LINE__ << endl;
        throw e;
    }
    
    // Allocate the side buffer; holds a single side as its being
    // constructed and then written to disk.  Reused across all sides.
#ifdef SIXTY4_FORMAT
    EList<uint64_t> gfmSide(EBWT_CAT);
#else
    EList<uint8_t> gfmSide(EBWT_CAT);
#endif
    try {
#ifdef SIXTY4_FORMAT
        gfmSide.resize(sideSz >> 3);
#else
        gfmSide.resize(sideSz);
#endif
    } catch(bad_alloc &e) {
        cerr << "Out of memory allocating gfmSide[] in "
        << "LocalGFM::buildToDisk() at " << __FILE__ << ":"
        << __LINE__ << endl;
        throw e;
    }
    
    // Points to the base offset within ebwt for the side currently
    // being written
    index_t side = 0;
    
    // Whether we're assembling a forward or a reverse bucket
    bool fw = true;
    int sideCur = 0;
    
    // Have we skipped the '$' in the last column yet?
    ASSERT_ONLY(bool dollarSkipped = false);
    
    index_t si = 0;   // string offset (chars)
    ASSERT_ONLY(uint32_t lastSufInt = 0);
    ASSERT_ONLY(bool inSA = true); // true iff saI still points inside suffix
    // array (as opposed to the padding at the
    // end)
    // Iterate over packed bwt bytes
    VMSG_NL("Entering LocalGFM loop");
    ASSERT_ONLY(uint32_t beforeGbwtOff = (uint32_t)out5.tellp());
    while(side < gbwtTotSz) {
        // Sanity-check our cursor into the side buffer
        assert_geq(sideCur, 0);
        assert_lt(sideCur, (int)gh._sideGbwtSz);
        assert_eq(0, side % sideSz); // 'side' must be on side boundary
        gfmSide[sideCur] = 0; // clear
        assert_lt(side + sideCur, gbwtTotSz);
        // Iterate over bit-pairs in the si'th character of the BWT
#ifdef SIXTY4_FORMAT
        for(int bpi = 0; bpi < 32; bpi++, si++) {
#else
        for(int bpi = 0; bpi < 4; bpi++, si++) {
#endif
            int bwtChar;
            bool count = true;
            if(si <= len) {
                // Still in the SA; extract the bwtChar
                index_t saElt = (index_t)sa[si];
                // (that might have triggered sa to calc next suf block)
                if(saElt == 0) {
                    // Don't add the '$' in the last column to the BWT
                    // transform; we can't encode a $ (only A C T or G)
                    // and counting it as, say, an A, will mess up the
                    // LR mapping
                    bwtChar = 0; count = false;
                    ASSERT_ONLY(dollarSkipped = true);
                    zOffs.push_back(si); // remember the SA row that
                    // corresponds to the 0th suffix
                } else {
                    bwtChar = (int)(s[saElt-1]);
                    assert_lt(bwtChar, 4);
                    // Update the fchr
                    fchr[bwtChar]++;
                }
                // Update ftab
                if((len-saElt) >= (index_t)gh._ftabChars) {
                    // Turn the first ftabChars characters of the
                    // suffix into an integer index into ftab.  The
                    // leftmost (lowest index) character of the suffix
                    // goes in the most significant bit pair if the
                    // integer.
                    uint32_t sufInt = 0;
                    for(int i = 0; i < gh._ftabChars; i++) {
                        sufInt <<= 2;
                        assert_lt((index_t)i, len-saElt);
                        sufInt |= (unsigned char)(s[saElt+i]);
                    }
                    // Assert that this prefix-of-suffix is greater
                    // than or equal to the last one (true b/c the
                    // suffix array is sorted)
#ifndef NDEBUG
                    if(lastSufInt > 0) assert_geq(sufInt, lastSufInt);
                    lastSufInt = sufInt;
#endif
                    // Update ftab
                    assert_lt(sufInt+1, ftabLen);
                    ftab[sufInt+1]++;
                    if(absorbCnt > 0) {
                        // Absorb all short suffixes since the last
                        // transition into this transition
                        absorbFtab[sufInt] = absorbCnt;
                        absorbCnt = 0;
                    }
                } else {
                    // Otherwise if suffix is fewer than ftabChars
                    // characters long, then add it to the 'absorbCnt';
                    // it will be absorbed into the next transition
                    assert_lt(absorbCnt, 255);
                    absorbCnt++;
                }
                // Suffix array offset boundary? - update offset array
                if((si & gh._offMask) == si) {
                    assert_lt((si >> gh._offRate), gh._offsLen);
                    // Write offsets directly to the secondary output
                    // stream, thereby avoiding keeping them in memory
                    writeIndex(out6, saElt, this->toBe());
                }
            } else {
                // Strayed off the end of the SA, now we're just
                // padding out a bucket
#ifndef NDEBUG
                if(inSA) {
                    // Assert that we wrote all the characters in the
                    // string before now
                    assert_eq(si, len+1);
                    inSA = false;
                }
#endif
                // 'A' used for padding; important that padding be
                // counted in the occ[] array
                bwtChar = 0;
            }
            if(count) occ[bwtChar]++;
            // Append BWT char to bwt section of current side
            if(fw) {
                // Forward bucket: fill from least to most
#ifdef SIXTY4_FORMAT
                gfmSide[sideCur] |= ((uint64_t)bwtChar << (bpi << 1));
                if(bwtChar > 0) assert_gt(gfmSide[sideCur], 0);
#else
                pack_2b_in_8b(bwtChar, gfmSide[sideCur], bpi);
                assert_eq((gfmSide[sideCur] >> (bpi*2)) & 3, bwtChar);
#endif
            } else {
                // Backward bucket: fill from most to least
#ifdef SIXTY4_FORMAT
                gfmSide[sideCur] |= ((uint64_t)bwtChar << ((31 - bpi) << 1));
                if(bwtChar > 0) assert_gt(gfmSide[sideCur], 0);
#else
                pack_2b_in_8b(bwtChar, gfmSide[sideCur], 3-bpi);
                assert_eq((gfmSide[sideCur] >> ((3-bpi)*2)) & 3, bwtChar);
#endif
            }
        } // end loop over bit-pairs
        assert_eq(dollarSkipped ? 3 : 0, (occ[0] + occ[1] + occ[2] + occ[3]) & 3);
#ifdef SIXTY4_FORMAT
        assert_eq(0, si & 31);
#else
        assert_eq(0, si & 3);
#endif
            
        sideCur++;
        if(sideCur == (int)gh._sideGbwtSz) {
            sideCur = 0;
            index_t *uside = reinterpret_cast<index_t*>(gfmSide.ptr());
            // Write 'A', 'C', 'G' and 'T' tallies
            side += sideSz;
            assert_leq(side, gh._gbwtTotSz);
            uside[(sideSz / sizeof(index_t))-4] = endianizeIndex(occSave[0], this->toBe());
            uside[(sideSz / sizeof(index_t))-3] = endianizeIndex(occSave[1], this->toBe());
            uside[(sideSz / sizeof(index_t))-2] = endianizeIndex(occSave[2], this->toBe());
            uside[(sideSz / sizeof(index_t))-1] = endianizeIndex(occSave[3], this->toBe());
            occSave[0] = occ[0];
            occSave[1] = occ[1];
            occSave[2] = occ[2];
            occSave[3] = occ[3];
            // Write backward side to primary file
            out5.write((const char *)gfmSide.ptr(), sideSz);
        }
    }
    VMSG_NL("Exited LocalGFM loop");
    if(absorbCnt > 0) {
        // Absorb any trailing, as-yet-unabsorbed short suffixes into
        // the last element of ftab
        absorbFtab[ftabLen-1] = absorbCnt;
    }
    // Assert that our loop counter got incremented right to the end
    assert_eq(side, gh._gbwtTotSz);
    // Assert that we wrote the expected amount to out5
    assert_eq(((uint32_t)out5.tellp() - beforeGbwtOff), gh._gbwtTotSz);
    // assert that the last thing we did was write a forward bucket
        
    //
    // Write zOffs to primary stream
    //
    assert_eq(zOffs.size(), 1);
    writeIndex<index_t>(out5, zOffs.size(), this->toBe());
    for(size_t i = 0; i < zOffs.size(); i++) {
        assert_neq(zOffs[i], (index_t)OFF_MASK);
        writeIndex<index_t>(out5, zOffs[i], this->toBe());
    }
        
    //
    // Finish building fchr
    //
    // Exclusive prefix sum on fchr
    for(int i = 1; i < 4; i++) {
        fchr[i] += fchr[i-1];
    }
    assert_lt(fchr[3], gbwtLen);
    // Shift everybody up by one
    for(int i = 4; i >= 1; i--) {
        fchr[i] = fchr[i-1];
    }
    fchr[0] = 0;
    // Write fchr to primary file
    for(int i = 0; i < 5; i++) {
        writeIndex<index_t>(out5, fchr[i], this->toBe());
    }
        
    //
    // Finish building ftab and build eftab
    //
    // Prefix sum on ftable
    index_t eftabLen = 0;
    assert_eq(0, absorbFtab[0]);
    for(index_t i = 1; i < ftabLen; i++) {
        if(absorbFtab[i] > 0) eftabLen += 2;
    }
    assert_leq(eftabLen, (index_t)gh._ftabChars*2);
    eftabLen = gh._ftabChars*2;
    EList<index_t> eftab(EBWT_CAT);
    try {
        eftab.resize(eftabLen);
        eftab.fillZero();
    } catch(bad_alloc &e) {
        cerr << "Out of memory allocating eftab[] "
        << "in LocalGFM::buildToDisk() at " << __FILE__ << ":"
        << __LINE__ << endl;
        throw e;
    }
    index_t eftabCur = 0;
    for(index_t i = 1; i < ftabLen; i++) {
        index_t lo = ftab[i] + GFM<index_t>::ftabHi(ftab.ptr(), eftab.ptr(), len, ftabLen, eftabLen, i-1);
        if(absorbFtab[i] > 0) {
            // Skip a number of short pattern indicated by absorbFtab[i]
            index_t hi = lo + absorbFtab[i];
            assert_lt(eftabCur*2+1, eftabLen);
            eftab[eftabCur*2] = lo;
            eftab[eftabCur*2+1] = hi;
            ftab[i] = (eftabCur++) ^ (index_t)OFF_MASK; // insert pointer into eftab
            assert_eq(lo, GFM<index_t>::ftabLo(ftab.ptr(), eftab.ptr(), len, ftabLen, eftabLen, i));
            assert_eq(hi, GFM<index_t>::ftabHi(ftab.ptr(), eftab.ptr(), len, ftabLen, eftabLen, i));
        } else {
            ftab[i] = lo;
        }
    }
    assert_eq(GFM<index_t>::ftabHi(ftab.ptr(), eftab.ptr(), len, ftabLen, eftabLen, ftabLen-1), len+1);
    // Write ftab to primary file
    for(index_t i = 0; i < ftabLen; i++) {
        writeIndex(out5, ftab[i], this->toBe());
    }
    // Write eftab to primary file
    out5pos = out5.tellp();
    out5.seekp(headerPos);
    writeIndex<index_t>(out5, eftabLen, this->toBe());
    out5.seekp(out5pos);
    for(index_t i = 0; i < eftabLen; i++) {
        writeIndex(out5, eftab[i], this->toBe());
    }
        
    // Note: if you'd like to sanity-check the Ebwt, you'll have to
    // read it back into memory first!
    assert(!this->isInMemory());
    VMSG_NL("Exiting LocalGFM::buildToDisk()");
}
    
/**
 * Read an Ebwt from file with given filename.
 */
template <typename index_t, typename full_index_t>
void LocalGFM<index_t, full_index_t>::readIntoMemory(
                                                     FILE *in5,
                                                     FILE *in6,
                                                     char *mmFile5,
                                                     char *mmFile6,
                                                     full_index_t& tidx,
                                                     full_index_t& localOffset,
                                                     full_index_t& joinedOffset,
                                                     bool switchEndian,
                                                     size_t& bytesRead,
                                                     size_t& bytesRead2,
                                                     int entireRev,
                                                     bool loadSASamp,
                                                     bool loadFtab,
                                                     bool loadRstarts,
                                                     bool justHeader,
                                                     int32_t lineRate,
                                                     int32_t offRate,
                                                     int32_t ftabChars,
                                                     bool mmSweep,
                                                     bool loadNames,
                                                     bool startVerbose)
    {
#ifdef BOWTIE_MM
	char *mmFile[] = { mmFile5, mmFile6 };
#endif
	
	// Reads header entries one by one from primary stream
	tidx             = readIndex<full_index_t>(in5, switchEndian); bytesRead += sizeof(full_index_t);
	localOffset      = readIndex<full_index_t>(in5, switchEndian); bytesRead += sizeof(full_index_t);
    joinedOffset     = readIndex<full_index_t>(in5, switchEndian); bytesRead += sizeof(full_index_t);
    index_t len      = readIndex<index_t>(in5, switchEndian); bytesRead += sizeof(index_t);
    index_t gbwtLen  = readIndex<index_t>(in5, switchEndian); bytesRead += sizeof(index_t);
    index_t numNodes = readIndex<index_t>(in5, switchEndian); bytesRead += sizeof(index_t);
    index_t eftabLen = readIndex<index_t>(in5, switchEndian); bytesRead += sizeof(index_t);
	
	// Create a new EbwtParams from the entries read from primary stream
	this->_gh.init(len, gbwtLen, numNodes, lineRate, offRate, ftabChars, eftabLen, entireRev);
	
	if(len <= 0) {
		return;
	}
	
	// Set up overridden suffix-array-sample parameters
	uint32_t offsLen = this->_gh._offsLen;
	uint32_t offRateDiff = 0;
	uint32_t offsLenSampled = offsLen;
	if(this->_overrideOffRate > offRate) {
		offRateDiff = this->_overrideOffRate - offRate;
	}
	if(offRateDiff > 0) {
		offsLenSampled >>= offRateDiff;
		if((offsLen & ~((index_t)OFF_MASK << offRateDiff)) != 0) {
			offsLenSampled++;
		}
	}
	
	// Can't override the offrate or isarate and use memory-mapped
	// files; ultimately, all processes need to copy the sparser sample
	// into their own memory spaces.
	if(this->_useMm && (offRateDiff)) {
		cerr << "Error: Can't use memory-mapped files when the offrate is overridden" << endl;
		throw 1;
	}
	
	// Read nPat from primary stream
	this->_nPat = readIndex<index_t>(in5, switchEndian);
	assert_eq(this->_nPat, 1);
	bytesRead += sizeof(index_t);
	this->_plen.reset();
	
	// Read plen from primary stream
	if(this->_useMm) {
#ifdef BOWTIE_MM
		this->_plen.init((index_t*)(mmFile[0] + bytesRead), this->_nPat, false);
		bytesRead += this->_nPat*sizeof(index_t);
		fseek(in5, this->_nPat*sizeof(index_t), SEEK_CUR);
#endif
	} else {
		try {
			if(this->_verbose || startVerbose) {
				cerr << "Reading plen (" << this->_nPat << "): ";
				logTime(cerr);
			}
			this->_plen.init(new index_t[this->_nPat], this->_nPat, true);
			if(switchEndian) {
				for(index_t i = 0; i < this->_nPat; i++) {
					this->plen()[i] = readIndex<index_t>(in5, switchEndian);
				}
			} else {
				size_t r = MM_READ(in5, (void*)(this->plen()), this->_nPat*sizeof(index_t));
				if(r != (size_t)(this->_nPat*sizeof(index_t))) {
					cerr << "Error reading _plen[] array: " << r << ", " << this->_nPat*sizeof(index_t) << endl;
					throw 1;
				}
			}
		} catch(bad_alloc& e) {
			cerr << "Out of memory allocating plen[] in Ebwt::read()"
			<< " at " << __FILE__ << ":" << __LINE__ << endl;
			throw e;
		}
	}

	bool shmemLeader;
	
	// TODO: I'm not consistent on what "header" means.  Here I'm using
	// "header" to mean everything that would exist in memory if we
	// started to build the Ebwt but stopped short of the build*() step
	// (i.e. everything up to and including join()).
	if(justHeader) return;
	
	this->_nFrag = readIndex<index_t>(in5, switchEndian);
	bytesRead += sizeof(index_t);
	if(this->_verbose || startVerbose) {
		cerr << "Reading rstarts (" << this->_nFrag*3 << "): ";
		logTime(cerr);
	}
	assert_geq(this->_nFrag, this->_nPat);
	this->_rstarts.reset();
	if(loadRstarts) {
		if(this->_useMm) {
#ifdef BOWTIE_MM
			this->_rstarts.init((index_t*)(mmFile[0] + bytesRead), this->_nFrag*3, false);
			bytesRead += this->_nFrag*sizeof(index_t)*3;
			fseek(in5, this->_nFrag*sizeof(index_t)*3, SEEK_CUR);
#endif
		} else {
			this->_rstarts.init(new index_t[this->_nFrag*3], this->_nFrag*3, true);
			if(switchEndian) {
				for(index_t i = 0; i < this->_nFrag*3; i += 3) {
					// fragment starting position in joined reference
					// string, text id, and fragment offset within text
					this->rstarts()[i]   = readIndex<index_t>(in5, switchEndian);
					this->rstarts()[i+1] = readIndex<index_t>(in5, switchEndian);
					this->rstarts()[i+2] = readIndex<index_t>(in5, switchEndian);
				}
			} else {
				size_t r = MM_READ(in5, (void *)this->rstarts(), this->_nFrag*sizeof(index_t)*3);
				if(r != (size_t)(this->_nFrag*sizeof(index_t)*3)) {
					cerr << "Error reading _rstarts[] array: " << r << ", " << (this->_nFrag*sizeof(index_t)*3) << endl;
					throw 1;
				}
			}
		}
	} else {
		// Skip em
		assert(this->rstarts() == NULL);
		bytesRead += this->_nFrag*sizeof(index_t)*3;
		fseek(in5, this->_nFrag*sizeof(index_t)*3, SEEK_CUR);
	}
	
	this->_gfm.reset();
	if(this->_useMm) {
#ifdef BOWTIE_MM
		this->_gfm.init((uint8_t*)(mmFile[0] + bytesRead), this->_gh._gbwtTotLen, false);
		bytesRead += this->_gh._gbwtTotLen;
		fseek(in5, this->_gh._gbwtTotLen, SEEK_CUR);
#endif
	} else {
		// Allocate ebwt (big allocation)
		if(this->_verbose || startVerbose) {
			cerr << "Reading ebwt (" << this->_gh._gbwtTotLen << "): ";
			logTime(cerr);
		}
		bool shmemLeader = true;
		if(this->useShmem_) {
			uint8_t *tmp = NULL;
			shmemLeader = ALLOC_SHARED_U8(
										  (this->_in1Str + "[gfm]"), this->_gh._gbwtTotLen, &tmp,
										  "gfm[]", (this->_verbose || startVerbose));
			assert(tmp != NULL);
			this->_gfm.init(tmp, this->_gh._gbwtTotLen, false);
			if(this->_verbose || startVerbose) {
				cerr << "  shared-mem " << (shmemLeader ? "leader" : "follower") << endl;
			}
		} else {
			try {
				this->_gfm.init(new uint8_t[this->_gh._gbwtTotLen], this->_gh._gbwtTotLen, true);
			} catch(bad_alloc& e) {
				cerr << "Out of memory allocating the ebwt[] array for the Bowtie index.  Please try" << endl
				<< "again on a computer with more memory." << endl;
				throw 1;
			}
		}
		if(shmemLeader) {
			// Read ebwt from primary stream
			uint64_t bytesLeft = this->_gh._gbwtTotLen;
			char *pgbwt = (char*)this->gfm();
            
			while (bytesLeft>0){
				size_t r = MM_READ(in5, (void *)pgbwt, bytesLeft);
				if(MM_IS_IO_ERR(in5, r, bytesLeft)) {
					cerr << "Error reading _ebwt[] array: " << r << ", "
                    << bytesLeft << endl;
					throw 1;
				}
				pgbwt += r;
				bytesLeft -= r;
			}
			if(switchEndian) {
				uint8_t *side = this->gfm();
				for(size_t i = 0; i < this->_gh._numSides; i++) {
					index_t *cums = reinterpret_cast<index_t*>(side + this->_gh._sideSz - sizeof(index_t)*2);
					cums[0] = endianSwapIndex(cums[0]);
					cums[1] = endianSwapIndex(cums[1]);
					side += this->_gh._sideSz;
				}
			}
#ifdef BOWTIE_SHARED_MEM
			if(useShmem_) NOTIFY_SHARED(this->gfm(), this->_gh._gbwtTotLen);
#endif
		} else {
			// Seek past the data and wait until master is finished
			fseek(in5, this->_gh._gbwtTotLen, SEEK_CUR);
#ifdef BOWTIE_SHARED_MEM
			if(useShmem_) WAIT_SHARED(this->gfm(), this->_gh._gbwtTotLen);
#endif
		}
	}
	
	// Read zOff from primary stream
    this->_zOffs.clear();
    index_t num_zOffs = readIndex<index_t>(in5, switchEndian);
    bytesRead += sizeof(index_t);
    for(index_t i = 0; i < num_zOffs; i++) {
        index_t zOff = readIndex<index_t>(in5, switchEndian);
        bytesRead += sizeof(index_t);
        assert_lt(zOff, gbwtLen);
        this->_zOffs.push_back(zOff);
    }	
	
	try {
		// Read fchr from primary stream
		if(this->_verbose || startVerbose) cerr << "Reading fchr (5)" << endl;
		this->_fchr.reset();
		if(this->_useMm) {
#ifdef BOWTIE_MM
			this->_fchr.init((index_t*)(mmFile[0] + bytesRead), 5, false);
			bytesRead += 5*sizeof(index_t);
			fseek(in5, 5*sizeof(index_t), SEEK_CUR);
#endif
		} else {
			this->_fchr.init(new index_t[5], 5, true);
			for(index_t i = 0; i < 5; i++) {
				this->fchr()[i] = readIndex<index_t>(in5, switchEndian);
				assert_leq(this->fchr()[i], gbwtLen);
				assert(i <= 0 || this->fchr()[i] >= this->fchr()[i-1]);
			}
		}
		assert_gt(this->fchr()[4], this->fchr()[0]);
		// Read ftab from primary stream
		if(this->_verbose || startVerbose) {
			if(loadFtab) {
				cerr << "Reading ftab (" << this->_gh._ftabLen << "): ";
				logTime(cerr);
			} else {
				cerr << "Skipping ftab (" << this->_gh._ftabLen << "): ";
			}
		}
		this->_ftab.reset();
		if(loadFtab) {
			if(this->_useMm) {
#ifdef BOWTIE_MM
				this->_ftab.init((index_t*)(mmFile[0] + bytesRead), this->_gh._ftabLen, false);
				bytesRead += this->_gh._ftabLen*sizeof(index_t);
				fseek(in5, this->_gh._ftabLen*sizeof(index_t), SEEK_CUR);
#endif
			} else {
				this->_ftab.init(new index_t[this->_gh._ftabLen], this->_gh._ftabLen, true);
				if(switchEndian) {
					for(uint32_t i = 0; i < this->_gh._ftabLen; i++)
						this->ftab()[i] = readIndex<index_t>(in5, switchEndian);
				} else {
					size_t r = MM_READ(in5, (void *)this->ftab(), this->_gh._ftabLen*sizeof(index_t));
					if(r != (size_t)(this->_gh._ftabLen*sizeof(index_t))) {
						cerr << "Error reading _ftab[] array: " << r << ", " << (this->_gh._ftabLen*sizeof(index_t)) << endl;
						throw 1;
					}
				}
			}
			// Read etab from primary stream
			if(this->_verbose || startVerbose) {
				if(loadFtab) {
					cerr << "Reading eftab (" << this->_gh._eftabLen << "): ";
					logTime(cerr);
				} else {
					cerr << "Skipping eftab (" << this->_gh._eftabLen << "): ";
				}
				
			}
			this->_eftab.reset();
			if(this->_useMm) {
#ifdef BOWTIE_MM
				this->_eftab.init((index_t*)(mmFile[0] + bytesRead), this->_gh._eftabLen, false);
				bytesRead += this->_gh._eftabLen*sizeof(index_t);
				fseek(in5, this->_gh._eftabLen*sizeof(index_t), SEEK_CUR);
#endif
			} else {
				this->_eftab.init(new index_t[this->_gh._eftabLen], this->_gh._eftabLen, true);
				if(switchEndian) {
					for(uint32_t i = 0; i < this->_gh._eftabLen; i++)
						this->eftab()[i] = readIndex<index_t>(in5, switchEndian);
				} else {
					size_t r = MM_READ(in5, (void *)this->eftab(), this->_gh._eftabLen*sizeof(index_t));
					if(r != (size_t)(this->_gh._eftabLen*sizeof(index_t))) {
						cerr << "Error reading _eftab[] array: " << r << ", " << (this->_gh._eftabLen*sizeof(index_t)) << endl;
						throw 1;
					}
				}
			}
			for(uint32_t i = 0; i < this->_gh._eftabLen; i++) {
				if(i > 0 && this->eftab()[i] > 0) {
					assert_geq(this->eftab()[i] + 4, this->eftab()[i-1]);
				} else if(i > 0 && this->eftab()[i-1] == 0) {
					assert_eq(0, this->eftab()[i]);
				}
			}
		} else {
			assert(this->ftab() == NULL);
			assert(this->eftab() == NULL);
			// Skip ftab
			bytesRead += this->_gh._ftabLen*sizeof(index_t);
			fseek(in5, this->_gh._ftabLen*sizeof(index_t), SEEK_CUR);
			// Skip eftab
			bytesRead += this->_gh._eftabLen*sizeof(index_t);
			fseek(in5, this->_gh._eftabLen*sizeof(index_t), SEEK_CUR);
		}
	} catch(bad_alloc& e) {
		cerr << "Out of memory allocating fchr[], ftab[] or eftab[] arrays for the Bowtie index." << endl
		<< "Please try again on a computer with more memory." << endl;
		throw 1;
	}
	
	this->_offs.reset();
	if(loadSASamp) {
		shmemLeader = true;
		if(this->_verbose || startVerbose) {
			cerr << "Reading offs (" << offsLenSampled << " " << std::setw(2) << sizeof(index_t)*8 << "-bit words): ";
			logTime(cerr);
		}
		
		if(!this->_useMm) {
			if(!this->useShmem_) {
				// Allocate offs_
				try {
					this->_offs.init(new index_t[offsLenSampled], offsLenSampled, true);
				} catch(bad_alloc& e) {
					cerr << "Out of memory allocating the offs[] array  for the Bowtie index." << endl
					<< "Please try again on a computer with more memory." << endl;
					throw 1;
				}
			} else {
				index_t *tmp = NULL;
				shmemLeader = ALLOC_SHARED_U32(
											   (this->_in2Str + "[offs]"), offsLenSampled*2, &tmp,
											   "offs", (this->_verbose || startVerbose));
				this->_offs.init((index_t*)tmp, offsLenSampled, false);
			}
		}
		
		if(this->_overrideOffRate < 32) {
			if(shmemLeader) {
				// Allocate offs (big allocation)
				if(switchEndian || offRateDiff > 0) {
					assert(!this->_useMm);
					const uint32_t blockMaxSz = (2 * 1024 * 1024); // 2 MB block size
					const uint32_t blockMaxSzUIndex = (blockMaxSz / sizeof(index_t)); // # UIndexs per block
					char *buf;
					try {
						buf = new char[blockMaxSz];
					} catch(std::bad_alloc& e) {
						cerr << "Error: Out of memory allocating part of _offs array: '" << e.what() << "'" << endl;
						throw e;
					}
					for(index_t i = 0; i < offsLen; i += blockMaxSzUIndex) {
					  index_t block = min<index_t>((index_t)blockMaxSzUIndex, (index_t)(offsLen - i));
						size_t r = MM_READ(in6, (void *)buf, block * sizeof(index_t));
						if(r != (size_t)(block * sizeof(index_t))) {
							cerr << "Error reading block of _offs[] array: " << r << ", " << (block * sizeof(index_t)) << endl;
							throw 1;
						}
						index_t idx = i >> offRateDiff;
						for(index_t j = 0; j < block; j += (1 << offRateDiff)) {
							assert_lt(idx, offsLenSampled);
							this->offs()[idx] = ((index_t*)buf)[j];
							if(switchEndian) {
								this->offs()[idx] = endianSwapIndex(this->offs()[idx]);
							}
							idx++;
						}
					}
					delete[] buf;
				} else {
					if(this->_useMm) {
#ifdef BOWTIE_MM
						this->_offs.init((index_t*)(mmFile[1] + bytesRead2), offsLen, false);
						bytesRead2 += (offsLen * sizeof(index_t));
						fseek(in6, (offsLen * sizeof(index_t)), SEEK_CUR);
#endif
					} else {
						// If any of the high two bits are set
						if((offsLen & 0xc0000000) != 0) {
							if(sizeof(char *) <= 4) {
								cerr << "Sanity error: sizeof(char *) <= 4 but offsLen is " << hex << offsLen << endl;
								throw 1;
							}
							// offsLen << 2 overflows, so do it in four reads
							char *offs = (char *)this->offs();
							for(size_t i = 0; i < sizeof(index_t); i++) {
								size_t r = MM_READ(in6, (void*)offs, offsLen);
								if(r != (size_t)(offsLen)) {
									cerr << "Error reading block of _offs[] array: " << r << ", " << offsLen << endl;
									throw 1;
								}
								offs += offsLen;
							}
						} else {
							// Do it all in one read
							size_t r = MM_READ(in6, (void*)this->offs(), offsLen * sizeof(index_t));
							if(r != (size_t)(offsLen * sizeof(index_t))) {
								cerr << "Error reading _offs[] array: " << r << ", " << (offsLen * sizeof(index_t)) << endl;
								throw 1;
							}
						}
					}
				}
#ifdef BOWTIE_SHARED_MEM				
				if(this->useShmem_) NOTIFY_SHARED(this->offs(), offsLenSampled*sizeof(index_t));
#endif
			} else {
				// Not the shmem leader
				fseek(in6, offsLenSampled*sizeof(index_t), SEEK_CUR);
#ifdef BOWTIE_SHARED_MEM				
				if(this->useShmem_) WAIT_SHARED(this->offs(), offsLenSampled*sizeof(index_t));
#endif
			}
		}
	}
	
	this->postReadInit(this->_gh); // Initialize fields of Ebwt not read from file
	if(this->_verbose || startVerbose) this->print(cerr, this->_gh);
}

/**
 * Extended Burrows-Wheeler transform data.
 * HierEbwt is a specialized Ebwt index that represents one global index and a large set of local indexes.
 *
 */
template <typename index_t = uint32_t, typename local_index_t = uint16_t>
class HGFM : public GFM<index_t> {
	typedef GFM<index_t> PARENT_CLASS;
public:
	/// Construct a GFM from the given input file
	HGFM(const string& in,
         ALTDB<index_t>* altdb,
         RepeatDB<index_t>* repeatdb,
         EList<size_t>* readLens,
         int needEntireReverse,
         bool fw,
         int32_t overrideOffRate, // = -1,
         int32_t offRatePlus, // = -1,
         bool useMm, // = false,
         bool useShmem, // = false,
         bool mmSweep, // = false,
         bool loadNames, // = false,
         bool loadSASamp, // = true,
         bool loadFtab, // = true,
         bool loadRstarts, // = true,
         bool loadSpliceSites, // = true,
         bool verbose, // = false,
         bool startVerbose, // = false,
         bool passMemExc, // = false,
         bool sanityCheck, // = false
         bool useHaplotype, // = false
         bool skipLoading = false) :
    GFM<index_t>(in,
                 altdb,
                 repeatdb,
                 readLens,
                 needEntireReverse,
                 fw,
                 overrideOffRate,
                 offRatePlus,
                 useMm,
                 useShmem,
                 mmSweep,
                 loadNames,
                 loadSASamp,
                 loadFtab,
                 loadRstarts,
                 loadSpliceSites,
                 verbose,
                 startVerbose,
                 passMemExc,
                 sanityCheck,
                 useHaplotype,
                 skipLoading),
    _in5(NULL),
    _in6(NULL)
    {
        _in5Str = in + ".5." + gfm_ext;
        _in6Str = in + ".6." + gfm_ext;
    }
	
	/// Construct a HGFM from the given header parameters and string
	/// vector, optionally using a blockwise suffix sorter with the
	/// given 'bmax' and 'dcv' parameters.  The string vector is
	/// ultimately joined and the joined string is passed to buildToDisk().
	template<typename TStr>
	HGFM(
         TStr& s,
         bool packed,
         int needEntireReverse,
         int32_t lineRate,
         int32_t offRate,
         int32_t ftabChars,
         int32_t localOffRate,
         int32_t localFtabChars,
         int nthreads,
         const string& snpfile,
         const string& htfile,
         const string& ssfile,
         const string& exonfile,
         const string& svfile,
         const string& repeatfile,
         const string& outfile,   // base filename for GFM files
         bool fw,
         bool useBlockwise,
         TIndexOffU bmax,
         TIndexOffU bmaxSqrtMult,
         TIndexOffU bmaxDivN,
         int dcv,
         EList<FileBuf*>& is,
         EList<RefRecord>& szs,
         index_t sztot,
         const RefReadInParams& refparams,
         bool localIndex, // create local indexes?
         EList<RefRecord>* parent_szs,
         EList<string>* parent_refnames,
         uint32_t seed,
         int32_t overrideOffRate = -1,
         bool verbose = false,
         bool passMemExc = false,
         bool sanityCheck = false);
    
	~HGFM() {
        clearLocalGFMs();
	}
    
    /**
	 * Load this Ebwt into memory by reading it in from the _in1 and
	 * _in2 streams.
	 */
	void loadIntoMemory(
                        int needEntireReverse,
                        bool loadSASamp,
                        bool loadFtab,
                        bool loadRstarts,
                        bool loadNames,
                        bool verbose)
	{
		readIntoMemory(
                       needEntireReverse, // require reverse index to be concatenated reference reversed
                       loadSASamp,  // load the SA sample portion?
                       loadFtab,    // load the ftab (_ftab[] and _eftab[])?
                       loadRstarts, // load the r-starts (_rstarts[])?
                       false,       // stop after loading the header portion?
                       NULL,        // params
                       false,       // mmSweep
                       loadNames,   // loadNames
                       verbose);    // startVerbose
	}
	
	// I/O
	void readIntoMemory(
                        int needEntireRev,
                        bool loadSASamp,
                        bool loadFtab,
                        bool loadRstarts,
                        bool justHeader,
                        GFMParams<index_t> *params,
                        bool mmSweep,
                        bool loadNames,
                        bool startVerbose);
	
	/**
	 * Frees memory associated with the Ebwt.
	 */
	void evictFromMemory() {
		assert(PARENT_CLASS::isInMemory());
		clearLocalGFMs();
		PARENT_CLASS::evictFromMemory();		
	}
	
	/**
	 * Sanity-check various pieces of the Ebwt
	 */
	void sanityCheckAll(int reverse) const {
		PARENT_CLASS::sanityCheckAll(reverse);
		for(size_t tidx = 0; tidx < _localGFMs.size(); tidx++) {
			for(size_t local_idx = 0; local_idx < _localGFMs[tidx].size(); local_idx++) {
				assert(_localGFMs[tidx][local_idx] != NULL);
				_localGFMs[tidx][local_idx]->sanityCheckAll(reverse);
			}
		}
	}
    
    const LocalGFM<local_index_t, index_t>* getLocalGFM(index_t tidx, index_t offset) const {
        assert_lt(tidx, _localGFMs.size());
        const EList<LocalGFM<local_index_t, index_t>*>& localGFMs = _localGFMs[tidx];
        index_t offsetidx = offset / local_index_interval;
        if(offsetidx >= localGFMs.size()) {
            return NULL;
        } else {
            return localGFMs[offsetidx];
        }
    }
    
    const LocalGFM<local_index_t, index_t>* prevLocalGFM(const LocalGFM<local_index_t, index_t>* currLocalGFM) const {
        assert(currLocalGFM != NULL);
        index_t tidx = currLocalGFM->_tidx;
        index_t offset = currLocalGFM->_localOffset;
        if(offset < local_index_interval) {
            return NULL;
        } else {
            return getLocalGFM(tidx, offset - local_index_interval);
        }
    }
    
    const LocalGFM<local_index_t, index_t>* nextLocalGFM(const LocalGFM<local_index_t, index_t>* currLocalGFM) const {
        assert(currLocalGFM != NULL);
        index_t tidx = currLocalGFM->_tidx;
        index_t offset = currLocalGFM->_localOffset;
        return getLocalGFM(tidx, offset + local_index_interval);
    }
	
	void clearLocalGFMs() {
		for(size_t tidx = 0; tidx < _localGFMs.size(); tidx++) {
			for(size_t local_idx = 0; local_idx < _localGFMs[tidx].size(); local_idx++) {
				assert(_localGFMs[tidx][local_idx] != NULL);
				delete _localGFMs[tidx][local_idx];
			}
			
			_localGFMs[tidx].clear();
		}
		
		_localGFMs.clear();
	}
	

public:
	index_t                                  _nrefs;      /// the number of reference sequences
	EList<index_t>                           _refLens;    /// approx lens of ref seqs (excludes trailing ambig chars)
	
	EList<EList<LocalGFM<local_index_t, index_t>*> > _localGFMs;
	index_t                                  _nlocalGFMs;
    //index_t                                  _local_index_interval;
	
	FILE                                     *_in5;    // input fd for primary index file
	FILE                                     *_in6;    // input fd for secondary index file
	string                                   _in5Str;
	string                                   _in6Str;
	
	char                                     *mmFile5_;
	char                                     *mmFile6_;
    
private:
    struct ThreadParam {
        // input
        SString<char>                s;
        EList<ALT<index_t> >         alts;
        EList<Haplotype<index_t> >   haplotypes;
        bool                         bigEndian;
        index_t                      local_offset;
        index_t                      curr_sztot;
        EList<RefRecord>             conv_local_szs;
        index_t                      local_sztot;
        index_t                      index_size;
        string                       file;
        EList<index_t>               sa;
        index_t                      dcv;
        index_t                      seed;
        
        // output
        RefGraph<index_t>*           rg;
        PathGraph<index_t>*          pg;
        
        // communication
        bool                         done;
        bool                         last;
        bool                         mainThread;
    };
    static void gbwt_worker(void* vp);
};

    
template <typename index_t, typename local_index_t>
void HGFM<index_t, local_index_t>::gbwt_worker(void* vp)
{
    ThreadParam& tParam = *(ThreadParam*)vp;
    while(!tParam.last) {
        if(tParam.mainThread) {
            assert(!tParam.done);
            if(tParam.s.length() <= 0) {
                tParam.done = true;
                return;
            }
        } else {
            while(tParam.done) {
                if(tParam.last) return;
#if defined(_TTHREAD_WIN32_)
                Sleep(1);
#elif defined(_TTHREAD_POSIX_)
                const static timespec ts = {0, 1000000};  // 1 millisecond
                nanosleep(&ts, NULL);
#endif
            }
            if(tParam.s.length() <= 0) {
                tParam.done = true;
                continue;
            }
        }
        while(true) {
            if(tParam.alts.empty()) {
                KarkkainenBlockwiseSA<SString<char> > bsa(
                                                          tParam.s,
                                                          (index_t)(tParam.s.length()+1),
                                                          1,
                                                          tParam.dcv,
                                                          tParam.seed,
                                                          false,  /* this->_sanity */
                                                          false,  /* this->_passMemExc */
                                                          false); /* this->_verbose */
                assert(bsa.suffixItrIsReset());
                assert_eq(bsa.size(), tParam.s.length()+1);
                tParam.sa.clear();
                for(index_t i = 0; i < bsa.size(); i++) {
                    tParam.sa.push_back(bsa.nextSuffix());
                }
            } else {
                tParam.rg = NULL, tParam.pg = NULL;
                bool exploded = false;
                try {
                    tParam.rg = new RefGraph<index_t>(
                                                      tParam.s,
                                                      tParam.conv_local_szs,
                                                      tParam.alts,
                                                      tParam.haplotypes,
                                                      tParam.file,
                                                      1,        /* num threads */
                                                      false);   /* verbose? */
                    tParam.pg = new PathGraph<index_t>(
                                                       *tParam.rg,
                                                       tParam.file,
                                                       local_max_gbwt,
                                                       1,         /* num threads */
                                                       false);    /* verbose? */
                } catch (const NongraphException& err) {
                    cerr << "Warning: no variants or splice sites in this graph (" << tParam.curr_sztot << ")" << endl;
                    delete tParam.rg;
                    delete tParam.pg;
                    tParam.alts.clear();
                    continue;
                } catch (const ExplosionException& err) {
                    exploded = true;
                }
                if(!exploded) {
                    if(!tParam.pg->generateEdges(*tParam.rg)) {
                        cerr << "An error occurred - generateEdges" << endl;
                        throw 1;
                    }
                    exploded = tParam.pg->getNumEdges() > local_max_gbwt;
                }
                if(exploded) {
                    cerr << "Warning: a local graph exploded (offset: " << tParam.curr_sztot << ", length: " << tParam.local_sztot << ")" << endl;
                    
                    delete tParam.pg; tParam.pg = NULL;
                    delete tParam.rg; tParam.rg = NULL;
                    if(tParam.alts.size() <= 1) {
                        tParam.alts.clear();
                    } else {
                        for(index_t s = 2; s < tParam.alts.size(); s += 2) {
                            tParam.alts[s >> 1] = tParam.alts[s];
                        }
                        tParam.alts.resize(tParam.alts.size() >> 1);
                        tParam.haplotypes.clear();
                        for(index_t a = 0; a < tParam.alts.size(); a++) {
                            const ALT<index_t>& alt = tParam.alts[a];
                            if(!alt.snp()) continue;
                            tParam.haplotypes.expand();
                            tParam.haplotypes.back().left = alt.pos;
                            if(alt.deletion()) {
                                tParam.haplotypes.back().right = alt.pos + alt.len - 1;
                            } else {
                                tParam.haplotypes.back().right = alt.pos;
                            }
                            tParam.haplotypes.back().alts.clear();
                            tParam.haplotypes.back().alts.push_back(a);
                        }
                    }
                    continue;
                }
            }
            break;
        }
        tParam.done = true;
        if(tParam.mainThread) break;
    }
}
    
/// Construct a GFM from the given header parameters and string
/// vector, optionally using a blockwise suffix sorter with the
/// given 'bmax' and 'dcv' parameters.  The string vector is
/// ultimately joined and the joined string is passed to buildToDisk().
template <typename index_t, typename local_index_t>
template <typename TStr>
HGFM<index_t, local_index_t>::HGFM(
                                   TStr& s,
                                   bool packed,
                                   int needEntireReverse,
                                   int32_t lineRate,
                                   int32_t offRate,
                                   int32_t ftabChars,
                                   int32_t localOffRate,
                                   int32_t localFtabChars,
                                   int nthreads,
                                   const string& snpfile,
                                   const string& htfile,
                                   const string& ssfile,
                                   const string& exonfile,
                                   const string& svfile,
                                   const string& repeatfile,
                                   const string& outfile,   // base filename for EBWT files
                                   bool fw,
                                   bool useBlockwise,
                                   TIndexOffU bmax,
                                   TIndexOffU bmaxSqrtMult,
                                   TIndexOffU bmaxDivN,
                                   int dcv,
                                   EList<FileBuf*>& is,
                                   EList<RefRecord>& szs,
                                   index_t sztot,
                                   const RefReadInParams& refparams,
                                   bool localIndex,
                                   EList<RefRecord>* parent_szs,
                                   EList<string>* parent_refnames,
                                   uint32_t seed,
                                   int32_t overrideOffRate,
                                   bool verbose,
                                   bool passMemExc,
                                   bool sanityCheck) :
    GFM<index_t>(s,
                 packed,
                 needEntireReverse,
                 lineRate,
                 offRate,
                 ftabChars,
                 nthreads,
                 snpfile,
                 htfile,
                 ssfile,
                 exonfile,
                 svfile,
                 repeatfile,
                 outfile,
                 fw,
                 useBlockwise,
                 bmax,
                 bmaxSqrtMult,
                 bmaxDivN,
                 dcv,
                 is,
                 szs,
                 sztot,
                 refparams,
                 parent_szs,
                 parent_refnames,
                 seed,
                 overrideOffRate,
                 verbose,
                 passMemExc,
                 sanityCheck),
    _in5(NULL),
    _in6(NULL)
{
    _in5Str = outfile + ".5." + gfm_ext;
    _in6Str = outfile + ".6." + gfm_ext;
    
    // const bool repeat_index = (parent_szs != NULL);
    
    int32_t local_lineRate;
    if(snpfile == "" && ssfile == "" && exonfile == "") {
        local_lineRate = local_lineRate_fm;
    } else {
        local_lineRate = local_lineRate_gfm;
    }
    
    // Open output files
    ofstream fout5(_in5Str.c_str(), ios::binary);
    if(!fout5.good()) {
        cerr << "Could not open index file for writing: \"" << _in5Str.c_str() << "\"" << endl
        << "Please make sure the directory exists and that permissions allow writing by" << endl
        << "HISAT2." << endl;
        throw 1;
    }
    ofstream fout6(_in6Str.c_str(), ios::binary);
    if(!fout6.good()) {
        cerr << "Could not open index file for writing: \"" << _in6Str.c_str() << "\"" << endl
        << "Please make sure the directory exists and that permissions allow writing by" << endl
        << "HISAT2." << endl;
        throw 1;
    }
    
    // Split the whole genome into a set of local indexes
    _nrefs = 0;
    _nlocalGFMs = 0;
    
    index_t cumlen = 0;
    typedef EList<RefRecord, 1> EList_RefRecord;
    ELList<EList_RefRecord> all_local_recs;
<<<<<<< HEAD
    
    if(localIndex) {
        // For each unambiguous stretch...
        for(index_t i = 0; i < szs.size(); i++) {
            const RefRecord& rec = szs[i];
            if(rec.first) {
                if(_nrefs > 0) {
                    // refLens_ links each reference sequence with the total number
                    // of ambiguous and unambiguous characters in it.
                    _refLens.push_back(cumlen);
                }
                cumlen = 0;
                _nrefs++;
                all_local_recs.expand();
                assert_eq(_nrefs, all_local_recs.size());
            } else if(i == 0) {
                cerr << "First record in reference index file was not marked as "
                << "'first'" << endl;
                throw 1;
=======
    // For each unambiguous stretch...
    for(index_t i = 0; i < szs.size(); i++) {
        const RefRecord& rec = szs[i];
        if(rec.first) {
            if(_nrefs > 0) {
                // refLens_ links each reference sequence with the total number
                // of ambiguous and unambiguous characters in it.
                _refLens.push_back(cumlen);
            }
            cumlen = 0;
            _nrefs++;
            all_local_recs.expand();
            assert_eq(_nrefs, all_local_recs.size());
        } else if(i == 0) {
            cerr << "First record in reference index file was not marked as "
            << "'first'" << endl;
            throw 1;
        }
        
        assert_gt(_nrefs, 0);
        assert_eq(_nrefs, all_local_recs.size());
        EList<EList_RefRecord>& ref_local_recs = all_local_recs[_nrefs-1];
        index_t next_cumlen = cumlen + rec.off + rec.len;
        index_t local_off = (cumlen / local_index_interval) * local_index_interval;
        if(local_off >= local_index_interval) {
            local_off -= local_index_interval;
        }
        for(;local_off < next_cumlen; local_off += local_index_interval) {
            if(local_off + local_index_size <= cumlen) {
                continue;
>>>>>>> f5323ba4
            }
            
            assert_gt(_nrefs, 0);
            assert_eq(_nrefs, all_local_recs.size());
            EList<EList_RefRecord>& ref_local_recs = all_local_recs[_nrefs-1];
            index_t next_cumlen = cumlen + rec.off + rec.len;
            index_t local_off = (cumlen / local_index_interval) * local_index_interval;
            if(local_off >= local_index_interval) {
                local_off -= local_index_interval;
            }
<<<<<<< HEAD
            for(;local_off < next_cumlen; local_off += local_index_interval) {
                if(local_off + local_index_size <= cumlen) {
                    continue;
                }
                index_t local_idx = local_off / local_index_interval;
                
                if(local_idx >= ref_local_recs.size()) {
                    assert_eq(local_idx, ref_local_recs.size());
                    ref_local_recs.expand();
                    _nlocalGFMs++;
                }
                assert_lt(local_idx, ref_local_recs.size());
                EList_RefRecord& local_recs = ref_local_recs[local_idx];
                assert_gt(local_off + local_index_size, cumlen);
                local_recs.expand();
                if(local_off + local_index_size < cumlen + rec.off) {
                    local_recs.back().off = local_off + local_index_size - std::max(local_off, cumlen);
                    local_recs.back().len = 0;
=======
            assert_lt(local_idx, ref_local_recs.size());
            EList_RefRecord& local_recs = ref_local_recs[local_idx];
            assert_gt(local_off + local_index_size, cumlen);
            local_recs.expand();
            if(local_off + local_index_size < cumlen + rec.off) {
                local_recs.back().off = local_off + local_index_size - std::max(local_off, cumlen);
                local_recs.back().len = 0;
            } else {
                if(local_off < cumlen + rec.off) {
                    local_recs.back().off = rec.off - (local_off > cumlen ? local_off - cumlen : 0);
>>>>>>> f5323ba4
                } else {
                    if(local_off < cumlen + rec.off) {
                        local_recs.back().off = rec.off - (local_off > cumlen ? local_off - cumlen : 0);
                    } else {
                        local_recs.back().off = 0;
                    }
                    local_recs.back().len = std::min(next_cumlen, local_off + local_index_size) - std::max(local_off, cumlen + rec.off);
                }
                local_recs.back().first = (local_recs.size() == 1);
            }
            cumlen = next_cumlen;
        }
        
        // Store a cap entry for the end of the last reference seq
        _refLens.push_back(cumlen);

#ifndef NDEBUG
        EList<RefRecord> temp_szs;
        index_t temp_sztot = 0;
        index_t temp_nlocalGFMs = 0;
        for(size_t tidx = 0; tidx < all_local_recs.size(); tidx++) {
            assert_lt(tidx, _refLens.size());
            EList<EList_RefRecord>& ref_local_recs = all_local_recs[tidx];
            assert_eq((_refLens[tidx] + local_index_interval - 1) / local_index_interval, ref_local_recs.size());
            temp_szs.expand();
            temp_szs.back().off = 0;
            temp_szs.back().len = 0;
            temp_szs.back().first = true;
            index_t temp_ref_len = 0;
            index_t temp_ref_sztot = 0;
            temp_nlocalGFMs += ref_local_recs.size();
            for(size_t i = 0; i < ref_local_recs.size(); i++) {
                EList_RefRecord& local_recs = ref_local_recs[i];
                index_t local_len = 0;
                for(size_t j = 0; j < local_recs.size(); j++) {
                    assert(local_recs[j].off != 0 || local_recs[j].len != 0);
                    assert(j != 0 || local_recs[j].first);
                    RefRecord local_rec = local_recs[j];
                    if(local_len < local_index_interval && local_recs[j].off > 0){
                        if(local_len + local_recs[j].off > local_index_interval) {
                            temp_ref_len += (local_index_interval - local_len);
                            local_rec.off = local_index_interval - local_len;
                        } else {
                            temp_ref_len += local_recs[j].off;
                        }
                    } else {
                        local_rec.off = 0;
                    }
                    local_len += local_recs[j].off;
                    if(local_len < local_index_interval && local_recs[j].len > 0) {
                        if(local_len + local_recs[j].len > local_index_interval) {
                            temp_ref_len += (local_index_interval - local_len);
                            temp_ref_sztot += (local_index_interval - local_len);
                            local_rec.len = local_index_interval - local_len;
                        } else {
                            temp_ref_len += local_recs[j].len;
                            temp_ref_sztot += local_recs[j].len;
                        }
                    } else {
                        local_rec.len = 0;
                    }
                    local_len += local_recs[j].len;
                    if(local_rec.off > 0) {
                        if(temp_szs.back().len > 0) {
                            temp_szs.expand();
                            temp_szs.back().off = local_rec.off;
                            temp_szs.back().len = local_rec.len;
                            temp_szs.back().first = false;
                        } else {
                            temp_szs.back().off += local_rec.off;
                            temp_szs.back().len = local_rec.len;
                        }
                    } else if(local_rec.len > 0) {
                        temp_szs.back().len += local_rec.len;
                    }
                }
                if(i + 2 < ref_local_recs.size()) {
                    assert_eq(local_len, local_index_size);
                    assert_eq(temp_ref_len % local_index_interval, 0);
                } else if (i + 1 < ref_local_recs.size()) {
                    assert_leq(local_len, local_index_size);
                    assert_geq(local_len, local_index_interval);
                } else {
                    assert_eq(local_len % local_index_interval, _refLens[tidx] % local_index_interval);
                }
            }
<<<<<<< HEAD
            assert_eq(temp_ref_len, _refLens[tidx]);
            temp_sztot += temp_ref_sztot;
=======
            if(i + 2 < ref_local_recs.size()) {
                assert_eq(local_len, local_index_size);
                assert_eq(temp_ref_len % local_index_interval, 0);
            } else if (i + 1 < ref_local_recs.size()) {
                assert_leq(local_len, local_index_size);
                assert_geq(local_len, local_index_interval);
            } else {
                assert_eq(local_len % local_index_interval, _refLens[tidx] % local_index_interval);
            }
>>>>>>> f5323ba4
        }
        assert_eq(temp_sztot, sztot);
        for(size_t i = 0; i < temp_szs.size(); i++) {
            assert_lt(i, szs.size());
            assert_eq(temp_szs[i].off, szs[i].off);
            assert_eq(temp_szs[i].len, szs[i].len);
            assert_eq(temp_szs[i].first, szs[i].first);
        }
        assert_eq(temp_szs.size(), szs.size());
        assert_eq(_nlocalGFMs, temp_nlocalGFMs);
#endif
    }
    
    uint32_t be = this->toBe();
    assert(fout5.good());
    assert(fout6.good());
    
    // const local_index_t new_localFtabChars = (repeat_index ? 4 : localFtabChars);
    const local_index_t new_localFtabChars = localFtabChars;
    
    // When building an Ebwt, these header parameters are known
    // "up-front", i.e., they can be written to disk immediately,
    // before we join() or buildToDisk()
    writeI32(fout5, 1, be); // endian hint for priamry stream
    writeI32(fout6, 1, be); // endian hint for secondary stream
    writeIndex<index_t>(fout5, _nlocalGFMs, be); // number of local Ebwts
    writeI32(fout5, local_lineRate,  be); // 2^lineRate = size in bytes of 1 line
    writeI32(fout5, 2, be); // not used
    writeI32(fout5, (int32_t)localOffRate,   be); // every 2^offRate chars is "marked"
    writeI32(fout5, (int32_t)new_localFtabChars, be); // number of 2-bit chars used to address ftab
    int32_t flags = 1;
    if(this->_gh._entireReverse) flags |= GFM_ENTIRE_REV;
    writeI32(fout5, -flags, be); // BTL: chunkRate is now deprecated
    
    if(localIndex) {
        assert_gt(this->_nthreads, 0);
        AutoArray<tthread::thread*> threads(this->_nthreads - 1);
        EList<ThreadParam> tParams; tParams.reserveExact((size_t)this->_nthreads);
        for(index_t t = 0; t < (index_t)this->_nthreads; t++) {
            tParams.expand();
            tParams.back().s.clear();
            tParams.back().rg = NULL;
            tParams.back().pg = NULL;
            tParams.back().file = outfile;
            tParams.back().done = true;
            tParams.back().last = false;
            tParams.back().dcv = 1024;
            tParams.back().seed = seed;
            if(t + 1 < (index_t)this->_nthreads) {
                tParams.back().mainThread = false;
                threads[t] = new tthread::thread(gbwt_worker, (void*)&tParams.back());
            } else {
                tParams.back().mainThread = true;
            }
        }
        
        // build local FM indexes
        index_t curr_sztot = 0;
        EList<ALT<index_t> > alts;
        for(size_t tidx = 0; tidx < _refLens.size(); tidx++) {
            index_t refLen = _refLens[tidx];
            index_t local_offset = 0;
            _localGFMs.expand();
            assert_lt(tidx, _localGFMs.size());
            while(local_offset < refLen) {
                index_t t = 0;
                while(local_offset < refLen && t < (index_t)this->_nthreads) {
                    assert_lt(t, tParams.size());
                    ThreadParam& tParam = tParams[t];
                    
                    tParam.index_size = std::min<index_t>(refLen - local_offset, local_index_size);
                    assert_lt(tidx, all_local_recs.size());
                    assert_lt(local_offset / local_index_interval, all_local_recs[tidx].size());
                    EList_RefRecord& local_szs = all_local_recs[tidx][local_offset / local_index_interval];
                    
                    tParam.conv_local_szs.clear();
                    index_t local_len = 0, local_sztot = 0, local_sztot_interval = 0;
                    for(size_t i = 0; i < local_szs.size(); i++) {
                        assert(local_szs[i].off != 0 || local_szs[i].len != 0);
                        assert(i != 0 || local_szs[i].first);
                        tParam.conv_local_szs.push_back(local_szs[i]);
                        local_len += local_szs[i].off;
                        if(local_len < local_index_interval && local_szs[i].len > 0) {
                            if(local_len + local_szs[i].len > local_index_interval) {
                                local_sztot_interval += (local_index_interval - local_len);
                            } else {
                                local_sztot_interval += local_szs[i].len;
                            }
                        }
                        local_sztot += local_szs[i].len;
                        local_len += local_szs[i].len;
                    }
                    
                    // Extract sequence corresponding to this local index
                    tParam.s.resize(local_sztot);
                    if(refparams.reverse == REF_READ_REVERSE) {
                        tParam.s.install(s.buf() + s.length() - curr_sztot - local_sztot, local_sztot);
                    } else {
                        tParam.s.install(s.buf() + curr_sztot, local_sztot);
                    }
                    
                    // Extract ALTs corresponding to this local index
                    map<index_t, index_t> alt_map;
                    tParam.alts.clear();
                    ALT<index_t> alt;
                    alt.pos = curr_sztot;
                    index_t alt_i = (index_t)this->_alts.bsearchLoBound(alt);
                    for(; alt_i < this->_alts.size(); alt_i++) {
                        const ALT<index_t>& alt = this->_alts[alt_i];
                        if(alt.snp()) {
                            if(alt.mismatch()) {
                                if(curr_sztot + local_sztot <= alt.pos) break;
                            } else if(alt.insertion()) {
                                if(curr_sztot + local_sztot < alt.pos) break;
                            } else {
                                assert(alt.deletion());
                                if(curr_sztot + local_sztot < alt.pos + alt.len) break;
                            }
                            if(curr_sztot <= alt.pos) {
                                alt_map[alt_i] = (index_t)tParam.alts.size();
                                tParam.alts.push_back(alt);
                                tParam.alts.back().pos -= curr_sztot;
                            }
                        } else if(alt.splicesite()) {
                            if(alt.excluded) continue;
                            if(curr_sztot + local_sztot <= alt.right + 1) continue;
                            if(curr_sztot <= alt.left) {
                                tParam.alts.push_back(alt);
                                tParam.alts.back().left -= curr_sztot;
                                tParam.alts.back().right -= curr_sztot;
                            }
                        } else {
                            assert(alt.exon());
                        }
                    }
                    
                    // Extract haplotypes
                    tParam.haplotypes.clear();
                    Haplotype<index_t> haplotype;
                    haplotype.left = curr_sztot;
                    index_t haplotpye_i = (index_t)this->_haplotypes.bsearchLoBound(haplotype);
                    for(; haplotpye_i < this->_haplotypes.size(); haplotpye_i++) {
                        const Haplotype<index_t>& haplotype = this->_haplotypes[haplotpye_i];
                        if(curr_sztot + local_sztot <= haplotype.right) continue;
                        if(curr_sztot <= haplotype.left) {
                            tParam.haplotypes.push_back(haplotype);
                            tParam.haplotypes.back().left -= curr_sztot;
                            tParam.haplotypes.back().right -= curr_sztot;
                            for(index_t a = 0; a < tParam.haplotypes.back().alts.size(); a++) {
                                index_t alt_i = tParam.haplotypes.back().alts[a];
                                if(alt_map.find(alt_i) == alt_map.end()) {
                                    assert(false);
                                    tParam.haplotypes.pop_back();
                                    break;
                                }
                                tParam.haplotypes.back().alts[a] = alt_map[alt_i];
                            }
                        }
                    }
                    
                    tParam.local_offset = local_offset;
                    tParam.curr_sztot = curr_sztot;
                    tParam.local_sztot = local_sztot;
                    
                    assert(tParam.rg == NULL);
                    assert(tParam.pg == NULL);
                    tParam.done = false;
                    curr_sztot += local_sztot_interval;
                    local_offset += local_index_interval;
                    
                    t++;
                }
                
                if(!tParams.back().done) {
                    gbwt_worker((void*)&tParams.back());
                }
                
                for(index_t t2 = 0; t2 < t; t2++) {
                    ThreadParam& tParam = tParams[t2];
                    while(!tParam.done) {
#if defined(_TTHREAD_WIN32_)
                        Sleep(1);
#elif defined(_TTHREAD_POSIX_)
                        const static timespec ts = {0, 1000000};  // 1 millisecond
                        nanosleep(&ts, NULL);
#endif
                    }
                    
                    LocalGFM<local_index_t, index_t>(
                                                     tParam.s,
                                                     tParam.sa,
                                                     tParam.pg,
                                                     (index_t)tidx,
                                                     tParam.local_offset,
                                                     tParam.curr_sztot,
                                                     tParam.alts,
                                                     tParam.index_size,
                                                     packed,
                                                     needEntireReverse,
                                                     local_lineRate,
                                                     localOffRate,          // suffix-array sampling rate
                                                     new_localFtabChars,    // number of chars in initial arrow-pair calc
                                                     outfile,               // basename for .?.ebwt files
                                                     fw,                    // fw
                                                     dcv,                   // difference-cover period
                                                     tParam.conv_local_szs, // list of reference sizes
                                                     tParam.local_sztot,    // total size of all unambiguous ref chars
                                                     refparams,             // reference read-in parameters
                                                     seed,                  // pseudo-random number generator seed
                                                     fout5,
                                                     fout6,
                                                     -1,                    // override offRate
                                                     false,                 // be silent
                                                     passMemExc,            // pass exceptions up to the toplevel so that we can adjust memory settings automatically
                                                     sanityCheck);          // verify results and internal consistency
                    tParam.s.clear();
                    if(tParam.rg != NULL) {
                        assert(tParam.pg != NULL);
                        delete tParam.rg; tParam.rg = NULL;
                        delete tParam.pg; tParam.pg = NULL;
                    }
                }
            }
        }
        assert_eq(curr_sztot, sztot);
        if(this->_nthreads > 1) {
            for(index_t i = 0; i + 1 < (index_t)this->_nthreads; i++) {
                tParams[i].last = true;
                threads[i]->join();
            }
        }
    }
    
    fout5 << '\0';
    fout5.flush(); fout6.flush();
    if(fout5.fail() || fout6.fail()) {
        cerr << "An error occurred writing the index to disk.  Please check if the disk is full." << endl;
        throw 1;
    }
    VMSG_NL("Returning from initFromVector");
    
    // Close output files
    fout5.flush();
    int64_t tellpSz5 = (int64_t)fout5.tellp();
    VMSG_NL("Wrote " << fout5.tellp() << " bytes to primary GFM file: " << _in5Str.c_str());
    fout5.close();
    bool err = false;
    if(tellpSz5 > fileSize(_in5Str.c_str())) {
        err = true;
        cerr << "Index is corrupt: File size for " << _in5Str.c_str() << " should have been " << tellpSz5
        << " but is actually " << fileSize(_in5Str.c_str()) << "." << endl;
    }
    fout6.flush();
    int64_t tellpSz6 = (int64_t)fout6.tellp();
    VMSG_NL("Wrote " << fout6.tellp() << " bytes to secondary GFM file: " << _in6Str.c_str());
    fout6.close();
    if(tellpSz6 > fileSize(_in6Str.c_str())) {
        err = true;
        cerr << "Index is corrupt: File size for " << _in6Str.c_str() << " should have been " << tellpSz6
        << " but is actually " << fileSize(_in6Str.c_str()) << "." << endl;
    }
    if(err) {
        cerr << "Please check if there is a problem with the disk or if disk is full." << endl;
        throw 1;
    }
    // Reopen as input streams
    VMSG_NL("Re-opening _in5 and _in5 as input streams");
    if(this->_sanity) {
        VMSG_NL("Sanity-checking ht2");
        assert(!this->isInMemory());
        readIntoMemory(
                       fw ? -1 : needEntireReverse, // 1 -> need the reverse to be reverse-of-concat
                       true,                        // load SA sample (_offs[])?
                       true,                        // load ftab (_ftab[] & _eftab[])?
                       true,                        // load r-starts (_rstarts[])?
                       false,                       // just load header?
                       NULL,                        // Params object to fill
                       false,                       // mm sweep?
                       true,                        // load names?
                       false);                      // verbose startup?
        sanityCheckAll(refparams.reverse);
        evictFromMemory();
        assert(!this->isInMemory());
    }
    VMSG_NL("Returning from HGFM constructor");
}

    
/**
 * Read an Ebwt from file with given filename.
 */
template <typename index_t, typename local_index_t>
void HGFM<index_t, local_index_t>::readIntoMemory(
                                                  int needEntireRev,
                                                  bool loadSASamp,
                                                  bool loadFtab,
                                                  bool loadRstarts,
                                                  bool justHeader,
                                                  GFMParams<index_t> *params,
                                                  bool mmSweep,
                                                  bool loadNames,
                                                  bool startVerbose)
{
    PARENT_CLASS::readIntoMemory(needEntireRev,
                                 loadSASamp,
                                 loadFtab,
                                 loadRstarts,
                                 justHeader || needEntireRev == 1,
                                 params,
                                 mmSweep,
                                 loadNames,
                                 startVerbose);
    
    bool switchEndian; // dummy; caller doesn't care
#ifdef BOWTIE_MM
	char *mmFile[] = { NULL, NULL };
#endif
	if(_in5Str.length() > 0) {
		if(this->_verbose || startVerbose) {
			cerr << "  About to open input files: ";
			logTime(cerr);
		}
        // Initialize our primary and secondary input-stream fields
		if(_in5 != NULL) fclose(_in5);
		if(this->_verbose || startVerbose) cerr << "Opening \"" << _in5Str.c_str() << "\"" << endl;
		if((_in5 = fopen(_in5Str.c_str(), "rb")) == NULL) {
			cerr << "Could not open index file " << _in5Str.c_str() << endl;
		}
		if(loadSASamp) {
			if(_in6 != NULL) fclose(_in6);
			if(this->_verbose || startVerbose) cerr << "Opening \"" << _in6Str.c_str() << "\"" << endl;
			if((_in6 = fopen(_in6Str.c_str(), "rb")) == NULL) {
				cerr << "Could not open index file " << _in6Str.c_str() << endl;
			}
		}
		if(this->_verbose || startVerbose) {
			cerr << "  Finished opening input files: ";
			logTime(cerr);
		}
		
#ifdef BOWTIE_MM
		if(this->_useMm /*&& !justHeader*/) {
			const char *names[] = {_in5Str.c_str(), _in6Str.c_str()};
            int fds[] = { fileno(_in5), fileno(_in6) };
			for(int i = 0; i < (loadSASamp ? 2 : 1); i++) {
				if(this->_verbose || startVerbose) {
					cerr << "  ¯ " << (i+1) << ": ";
					logTime(cerr);
				}
				struct stat sbuf;
				if (stat(names[i], &sbuf) == -1) {
					perror("stat");
					cerr << "Error: Could not stat index file " << names[i] << " prior to memory-mapping" << endl;
					throw 1;
				}
                mmFile[i] = (char*)mmap((void *)0, (size_t)sbuf.st_size,
										PROT_READ, MAP_SHARED, fds[(size_t)i], 0);
				if(mmFile[i] == (void *)(-1)) {
					perror("mmap");
					cerr << "Error: Could not memory-map the index file " << names[i] << endl;
					throw 1;
				}
				if(mmSweep) {
					int sum = 0;
					for(off_t j = 0; j < sbuf.st_size; j += 1024) {
						sum += (int) mmFile[i][j];
					}
					if(startVerbose) {
						cerr << "  Swept the memory-mapped ebwt index file 1; checksum: " << sum << ": ";
						logTime(cerr);
					}
				}
			}
			mmFile5_ = mmFile[0];
			mmFile6_ = loadSASamp ? mmFile[1] : NULL;
		}
#endif
	}
#ifdef BOWTIE_MM
	else if(this->_useMm && !justHeader) {
		mmFile[0] = mmFile5_;
		mmFile[1] = mmFile6_;
	}
	if(this->_useMm && !justHeader) {
		assert(mmFile[0] == mmFile5_);
		assert(mmFile[1] == mmFile6_);
	}
#endif
	
	if(this->_verbose || startVerbose) {
		cerr << "  Reading header: ";
		logTime(cerr);
	}
	
	// Read endianness hints from both streams
    size_t bytesRead = 0, bytesRead2 = 4;
	switchEndian = false;
	uint32_t one = readU32(_in5, switchEndian); // 1st word of primary stream
	bytesRead += 4;
	if(loadSASamp) {
#ifndef NDEBUG
		assert_eq(one, readU32(_in6, switchEndian)); // should match!
#else
		readU32(_in6, switchEndian);
#endif
	}
	if(one != 1) {
		assert_eq((1u<<24), one);
		assert_eq(1, endianSwapU32(one));
		switchEndian = true;
	}
	
	// Can't switch endianness and use memory-mapped files; in order to
	// support this, someone has to modify the file to switch
	// endiannesses appropriately, and we can't do this inside Bowtie
	// or we might be setting up a race condition with other processes.
	if(switchEndian && this->_useMm) {
		cerr << "Error: Can't use memory-mapped files when the index is the opposite endianness" << endl;
		throw 1;
	}	
	
	_nlocalGFMs        = readIndex<index_t>(_in5, switchEndian); bytesRead += sizeof(index_t);
	int32_t lineRate  = readI32(_in5, switchEndian); bytesRead += 4;
	readI32(_in5, switchEndian); bytesRead += 4;
	int32_t offRate   = readI32(_in5, switchEndian); bytesRead += 4;
	// TODO: add isaRate to the actual file format (right now, the
	// user has to tell us whether there's an ISA sample and what the
	// sampling rate is.
	int32_t ftabChars = readI32(_in5, switchEndian); bytesRead += 4;
	/*int32_t flag  =*/ readI32(_in5, switchEndian); bytesRead += 4;
    
    if(this->_verbose || startVerbose) {
        cerr << "    number of local indexes: " << _nlocalGFMs << endl
             << "    local offRate: " << offRate << endl
             << "    local ftabLen: " << (1 << (2 * ftabChars)) << endl
             << "    local ftabSz: "  << (2 << (2 * ftabChars)) << endl
        ;
    }
	
	clearLocalGFMs();
	
    index_t tidx = 0, localOffset = 0, joinedOffset = 0;
    string base = "";
	for(size_t i = 0; i < _nlocalGFMs; i++) {
		LocalGFM<local_index_t, index_t> *localGFM = new LocalGFM<local_index_t, index_t>(base,
                                                                                          NULL,
                                                                                          _in5,
                                                                                          _in6,
                                                                                          mmFile5_,
                                                                                          mmFile6_,
                                                                                          tidx,
                                                                                          localOffset,
                                                                                          joinedOffset,
                                                                                          switchEndian,
                                                                                          bytesRead,
                                                                                          bytesRead2,
                                                                                          needEntireRev,
                                                                                          this->fw_,
                                                                                          -1, // overrideOffRate
                                                                                          -1, // offRatePlus
                                                                                          (uint32_t)lineRate,
                                                                                          (uint32_t)offRate,
                                                                                          (uint32_t)ftabChars,
                                                                                          this->_useMm,
                                                                                          this->useShmem_,
                                                                                          mmSweep,
                                                                                          loadNames,
                                                                                          loadSASamp,
                                                                                          loadFtab,
                                                                                          loadRstarts,
                                                                                          false,  // _verbose
                                                                                          false,
                                                                                          this->_passMemExc,
                                                                                          this->_sanity,
                                                                                          false); // use haplotypes?
        
		if(tidx >= _localGFMs.size()) {
			assert_eq(tidx, _localGFMs.size());
			_localGFMs.expand();
		}
		assert_eq(tidx + 1, _localGFMs.size());
		_localGFMs.back().push_back(localGFM);
	}	
		
#ifdef BOWTIE_MM
    fseek(_in5, 0, SEEK_SET);
	fseek(_in6, 0, SEEK_SET);
#else
	rewind(_in5); rewind(_in6);
#endif
}

#endif /*HGFM_H_*/<|MERGE_RESOLUTION|>--- conflicted
+++ resolved
@@ -1878,7 +1878,7 @@
                 }
                 if(exploded) {
                     cerr << "Warning: a local graph exploded (offset: " << tParam.curr_sztot << ", length: " << tParam.local_sztot << ")" << endl;
-                    
+
                     delete tParam.pg; tParam.pg = NULL;
                     delete tParam.rg; tParam.rg = NULL;
                     if(tParam.alts.size() <= 1) {
@@ -1992,7 +1992,7 @@
     _in6Str = outfile + ".6." + gfm_ext;
     
     // const bool repeat_index = (parent_szs != NULL);
-    
+
     int32_t local_lineRate;
     if(snpfile == "" && ssfile == "" && exonfile == "") {
         local_lineRate = local_lineRate_fm;
@@ -2023,8 +2023,7 @@
     index_t cumlen = 0;
     typedef EList<RefRecord, 1> EList_RefRecord;
     ELList<EList_RefRecord> all_local_recs;
-<<<<<<< HEAD
-    
+
     if(localIndex) {
         // For each unambiguous stretch...
         for(index_t i = 0; i < szs.size(); i++) {
@@ -2043,40 +2042,8 @@
                 cerr << "First record in reference index file was not marked as "
                 << "'first'" << endl;
                 throw 1;
-=======
-    // For each unambiguous stretch...
-    for(index_t i = 0; i < szs.size(); i++) {
-        const RefRecord& rec = szs[i];
-        if(rec.first) {
-            if(_nrefs > 0) {
-                // refLens_ links each reference sequence with the total number
-                // of ambiguous and unambiguous characters in it.
-                _refLens.push_back(cumlen);
             }
-            cumlen = 0;
-            _nrefs++;
-            all_local_recs.expand();
-            assert_eq(_nrefs, all_local_recs.size());
-        } else if(i == 0) {
-            cerr << "First record in reference index file was not marked as "
-            << "'first'" << endl;
-            throw 1;
-        }
-        
-        assert_gt(_nrefs, 0);
-        assert_eq(_nrefs, all_local_recs.size());
-        EList<EList_RefRecord>& ref_local_recs = all_local_recs[_nrefs-1];
-        index_t next_cumlen = cumlen + rec.off + rec.len;
-        index_t local_off = (cumlen / local_index_interval) * local_index_interval;
-        if(local_off >= local_index_interval) {
-            local_off -= local_index_interval;
-        }
-        for(;local_off < next_cumlen; local_off += local_index_interval) {
-            if(local_off + local_index_size <= cumlen) {
-                continue;
->>>>>>> f5323ba4
-            }
-            
+
             assert_gt(_nrefs, 0);
             assert_eq(_nrefs, all_local_recs.size());
             EList<EList_RefRecord>& ref_local_recs = all_local_recs[_nrefs-1];
@@ -2085,13 +2052,12 @@
             if(local_off >= local_index_interval) {
                 local_off -= local_index_interval;
             }
-<<<<<<< HEAD
             for(;local_off < next_cumlen; local_off += local_index_interval) {
                 if(local_off + local_index_size <= cumlen) {
                     continue;
                 }
                 index_t local_idx = local_off / local_index_interval;
-                
+
                 if(local_idx >= ref_local_recs.size()) {
                     assert_eq(local_idx, ref_local_recs.size());
                     ref_local_recs.expand();
@@ -2104,18 +2070,6 @@
                 if(local_off + local_index_size < cumlen + rec.off) {
                     local_recs.back().off = local_off + local_index_size - std::max(local_off, cumlen);
                     local_recs.back().len = 0;
-=======
-            assert_lt(local_idx, ref_local_recs.size());
-            EList_RefRecord& local_recs = ref_local_recs[local_idx];
-            assert_gt(local_off + local_index_size, cumlen);
-            local_recs.expand();
-            if(local_off + local_index_size < cumlen + rec.off) {
-                local_recs.back().off = local_off + local_index_size - std::max(local_off, cumlen);
-                local_recs.back().len = 0;
-            } else {
-                if(local_off < cumlen + rec.off) {
-                    local_recs.back().off = rec.off - (local_off > cumlen ? local_off - cumlen : 0);
->>>>>>> f5323ba4
                 } else {
                     if(local_off < cumlen + rec.off) {
                         local_recs.back().off = rec.off - (local_off > cumlen ? local_off - cumlen : 0);
@@ -2128,7 +2082,7 @@
             }
             cumlen = next_cumlen;
         }
-        
+
         // Store a cap entry for the end of the last reference seq
         _refLens.push_back(cumlen);
 
@@ -2202,20 +2156,8 @@
                     assert_eq(local_len % local_index_interval, _refLens[tidx] % local_index_interval);
                 }
             }
-<<<<<<< HEAD
             assert_eq(temp_ref_len, _refLens[tidx]);
             temp_sztot += temp_ref_sztot;
-=======
-            if(i + 2 < ref_local_recs.size()) {
-                assert_eq(local_len, local_index_size);
-                assert_eq(temp_ref_len % local_index_interval, 0);
-            } else if (i + 1 < ref_local_recs.size()) {
-                assert_leq(local_len, local_index_size);
-                assert_geq(local_len, local_index_interval);
-            } else {
-                assert_eq(local_len % local_index_interval, _refLens[tidx] % local_index_interval);
-            }
->>>>>>> f5323ba4
         }
         assert_eq(temp_sztot, sztot);
         for(size_t i = 0; i < temp_szs.size(); i++) {
@@ -2228,14 +2170,14 @@
         assert_eq(_nlocalGFMs, temp_nlocalGFMs);
 #endif
     }
-    
+
     uint32_t be = this->toBe();
     assert(fout5.good());
     assert(fout6.good());
     
     // const local_index_t new_localFtabChars = (repeat_index ? 4 : localFtabChars);
     const local_index_t new_localFtabChars = localFtabChars;
-    
+
     // When building an Ebwt, these header parameters are known
     // "up-front", i.e., they can be written to disk immediately,
     // before we join() or buildToDisk()
@@ -2271,7 +2213,7 @@
                 tParams.back().mainThread = true;
             }
         }
-        
+
         // build local FM indexes
         index_t curr_sztot = 0;
         EList<ALT<index_t> > alts;
@@ -2285,12 +2227,12 @@
                 while(local_offset < refLen && t < (index_t)this->_nthreads) {
                     assert_lt(t, tParams.size());
                     ThreadParam& tParam = tParams[t];
-                    
+
                     tParam.index_size = std::min<index_t>(refLen - local_offset, local_index_size);
                     assert_lt(tidx, all_local_recs.size());
                     assert_lt(local_offset / local_index_interval, all_local_recs[tidx].size());
                     EList_RefRecord& local_szs = all_local_recs[tidx][local_offset / local_index_interval];
-                    
+
                     tParam.conv_local_szs.clear();
                     index_t local_len = 0, local_sztot = 0, local_sztot_interval = 0;
                     for(size_t i = 0; i < local_szs.size(); i++) {
@@ -2308,7 +2250,7 @@
                         local_sztot += local_szs[i].len;
                         local_len += local_szs[i].len;
                     }
-                    
+
                     // Extract sequence corresponding to this local index
                     tParam.s.resize(local_sztot);
                     if(refparams.reverse == REF_READ_REVERSE) {
@@ -2316,7 +2258,7 @@
                     } else {
                         tParam.s.install(s.buf() + curr_sztot, local_sztot);
                     }
-                    
+
                     // Extract ALTs corresponding to this local index
                     map<index_t, index_t> alt_map;
                     tParam.alts.clear();
@@ -2351,7 +2293,7 @@
                             assert(alt.exon());
                         }
                     }
-                    
+
                     // Extract haplotypes
                     tParam.haplotypes.clear();
                     Haplotype<index_t> haplotype;
@@ -2375,24 +2317,24 @@
                             }
                         }
                     }
-                    
+
                     tParam.local_offset = local_offset;
                     tParam.curr_sztot = curr_sztot;
                     tParam.local_sztot = local_sztot;
-                    
+
                     assert(tParam.rg == NULL);
                     assert(tParam.pg == NULL);
                     tParam.done = false;
                     curr_sztot += local_sztot_interval;
                     local_offset += local_index_interval;
-                    
+
                     t++;
                 }
-                
+
                 if(!tParams.back().done) {
                     gbwt_worker((void*)&tParams.back());
                 }
-                
+
                 for(index_t t2 = 0; t2 < t; t2++) {
                     ThreadParam& tParam = tParams[t2];
                     while(!tParam.done) {
@@ -2403,7 +2345,7 @@
                         nanosleep(&ts, NULL);
 #endif
                     }
-                    
+
                     LocalGFM<local_index_t, index_t>(
                                                      tParam.s,
                                                      tParam.sa,
