--- conflicted
+++ resolved
@@ -1795,10 +1795,7 @@
 			merged_cur[thread_id]++;
 		}
 	}
-<<<<<<< HEAD
     assert_leq(merged_cur[thread_id], count);
-=======
-    assert_lt(merged_cur[thread_id], count);
 
 
 	index_t* mranks = threadParam->mranks;
@@ -1821,7 +1818,6 @@
     		merged_cur[thread_id]--;
     	}
     }
->>>>>>> babe156c
 }
 
 
@@ -2184,42 +2180,6 @@
 		sep_edges[i].clear();
 	}
 
-<<<<<<< HEAD
-    EList<PathNode>* sep_nodes = new EList<PathNode>[nthreads];
-    EList<TempEdge>* sep_edges = new EList<TempEdge>[nthreads];
-    EList<PathEdge>* new_edges = new EList<PathEdge>[nthreads];
-
-    for(int i = 0; i < nthreads; i++) {
-    	sep_nodes[i].resizeExact(nodes.size() / nthreads + 1);
-    	sep_edges[i].resizeExact(base.edges.size() / nthreads + 1);
-        uint64_t num_nodes_per_thread = ((uint64_t)nodes.size() * 5) / (nthreads * 4) + 1;
-        new_edges[i].resizeExact(num_nodes_per_thread);
-    	sep_nodes[i].clear();
-    	sep_edges[i].clear();
-    	new_edges[i].clear();
-    }
-
-    for(index_t i = 0; i < nodes.size(); i++) {
-    	sep_nodes[nodes[i].from % nthreads].push_back(nodes[i]);
-    }
-    for(index_t i = 0; i < base.edges.size(); i++) {
-    	TempEdge edge;
-    	edge.from = base.edges[i].from;
-    	edge.to = base.edges[i].to;
-    	sep_edges[base.edges[i].to % nthreads].push_back(edge);
-    }
-
-    AutoArray<tthread::thread*> threads4(nthreads);
-    EList<ThreadParam4> threadParams4;
-
-    for(int i = 0; i < nthreads; i++) {
-    	threadParams4.expand();
-    	threadParams4.back().thread_id = i;
-    	threadParams4.back().sep_nodes = sep_nodes;
-    	threadParams4.back().sep_edges = sep_edges;
-    	threadParams4.back().new_edges = new_edges;
-    	threadParams4.back().base = &base;
-=======
 	for(index_t i = 0; i < nodes.size(); i++) {
 		sep_nodes[nodes[i].from % partitions].push_back(nodes[i]);
 	}
@@ -2229,7 +2189,6 @@
 		edge.to = base.edges[i].to;
 		sep_edges[base.edges[i].to % partitions].push_back(edge);
 	}
->>>>>>> babe156c
 
 	AutoArray<tthread::thread*> threads4(nthreads);
 	EList<ThreadParam4> threadParams4;
@@ -2392,6 +2351,7 @@
 
     status = ready;
 
+
     return true;
 
     bwt_string.clear();
@@ -2456,10 +2416,10 @@
 #endif
 
     // Test searches, based on paper_example
-#if 0
+#if 1
     EList<string> queries;  EList<index_t> answers;
 #   if 1
-#      if 0
+#      if 1
     queries.push_back("GACGT"); answers.push_back(9);
     queries.push_back("GATGT"); answers.push_back(9);
     queries.push_back("GACT");  answers.push_back(9);
@@ -2467,7 +2427,15 @@
     queries.push_back("GTAC");  answers.push_back(10);
     queries.push_back("ACTG");  answers.push_back(3);
 #      else
-    queries.push_back("GAGC"); answers.push_back(0);
+    // rs55902548, at 402, ref, alt, unknown alt
+    queries.push_back("GGCAGCTCCCATGGGTACACACTGGGCCCAGAACTGGGATGGAGGATGCA");
+    // queries.push_back("GGCAGCTCCCATGGGTACACACTGGTCCCAGAACTGGGATGGAGGATGCA");
+    // queries.push_back("GGCAGCTCCCATGGGTACACACTGGACCCAGAACTGGGATGGAGGATGCA");
+
+    // rs5759268, at 926787, ref, alt, unknown alt
+    // queries.push_back("AAATTGCTCAGCCTTGTGCTGTGCACACCTGGTTCTCTTTCCAGTGTTAT");
+    // queries.push_back("AAATTGCTCAGCCTTGTGCTGTGCATACCTGGTTCTCTTTCCAGTGTTAT");
+    // queries.push_back("AAATTGCTCAGCCTTGTGCTGTGCAGACCTGGTTCTCTTTCCAGTGTTAT");
 #      endif
 
     for(size_t q = 0; q < queries.size(); q++) {
@@ -2515,7 +2483,7 @@
     }
 #   endif
 
-    // See inconsistencies between F and M arrays
+    // See inconsistencies between F and M arraystimy thread
 #   if 0
     cerr << endl << endl;
     EList<index_t> tmp_F;
