--- conflicted
+++ resolved
@@ -1988,11 +1988,6 @@
     indiv = time(0);
 
     mergeUpdateRank();
-    
-    if(from_table_size != from_table.size()) {
-        assert_lt(from_table_size, from_table.size());
-        from_table.resize(from_table_size);
-    }
 
     if(from_table_size != from_table.size()) {
         assert_lt(from_table_size, from_table.size());
@@ -2476,12 +2471,6 @@
         }
     }
     base.nullify();
-    
-    // delete unused nodes
-    if(node_size != nodes.size()) {
-        assert_lt(node_size, nodes.size());
-        nodes.resize(node_size);
-    }
 
     // delete unused nodes
     if(node_size != nodes.size()) {
@@ -2626,11 +2615,7 @@
 
     if(verbose) cerr << "SORT, Make index: " << time(0) - indiv << endl;
     if(verbose) cerr << "TOTAL: " << time(0) - overall << endl;
-<<<<<<< HEAD
-    
-=======
-
->>>>>>> f5323ba4
+
     return true;
 
 //-----------------------------------------------------------------------------------------------------
