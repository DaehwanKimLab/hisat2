/*
 * Copyright 2015, Daehwan Kim <infphilo@gmail.com>
 *
 * This file is part of HISAT 2.
 *
 * HISAT 2 is free software: you can redistribute it and/or modify
 * it under the terms of the GNU General Public License as published by
 * the Free Software Foundation, either version 3 of the License, or
 * (at your option) any later version.
 *
 * HISAT 2 is distributed in the hope that it will be useful,
 * but WITHOUT ANY WARRANTY; without even the implied warranty of
 * MERCHANTABILITY or FITNESS FOR A PARTICULAR PURPOSE.  See the
 * GNU General Public License for more details.
 *
 * You should have received a copy of the GNU General Public License
 * along with HISAT 2.  If not, see <http://www.gnu.org/licenses/>.
 */

#ifndef GBWT_GRAPH_H_
#define GBWT_GRAPH_H_

#include <string>
#include <stdexcept>
#include <iostream>
#include <fstream>
#include <stdlib.h>
#include <map>
#include <deque>

using namespace std;

// Reference:
// Jouni Sirén, Niko Välimäki, and Veli Mäkinen: Indexing Graphs for Path Queries with Applications in Genome Research.
// IEEE/ACM Transactions on Computational Biology and Bioinformatics 11(2):375-388, 2014.
// http://ieeexplore.ieee.org/xpl/articleDetails.jsp?arnumber=6698337

//--------------------------------------------------------------------------

enum SNP_TYPE {
    SNP_SGL = 0, // single nucleotide substitution
    SNP_INS,     // small insertion wrt reference genome
    SNP_DEL,     // small deletion wrt reference genome
    SNP_ALT,     // alternative sequence (to be implemented ...)
};

template <typename index_t>
struct SNP {
    index_t   pos;
    SNP_TYPE  type;
    uint32_t  len;
    uint64_t  seq;  // used to store 32 bp, but it can be used to store a pointer to EList<uint64_t>
                    // in order to support a sequence longer than 32 bp
    
    bool operator< (const SNP& o) const {
        if(pos != o.pos) return pos < o.pos;
        if(type != o.type) return type < o.type;
        if(len != o.len) return len < o.len;
        if(seq != o.seq) return seq < o.seq;
        return false;
    }
    
#ifndef NDEBUG
    bool repOk() const {
        if(type == SNP_SGL) {
            if(len != 1) {
                assert(false);
                return false;
            }
            
            if(seq > 3) {
                assert(false);
                return false;
            }
        } else if(type == SNP_DEL) {
            if(len <= 0) {
                assert(false);
                return false;
            }
            if(seq != 0) {
                assert(false);
                return false;
            }
        } else if(type == SNP_INS) {
            if(len <= 0) {
                assert(false);
                return false;
            }
        } else {
            assert(false);
            return false;
        }
        return true;
    }
#endif
    
    bool write(ofstream& f_out, bool bigEndian) const {
        writeIndex<index_t>(f_out, pos, bigEndian);
        writeU32(f_out, type, bigEndian);
        writeU32(f_out, len, bigEndian);
        writeIndex<uint64_t>(f_out, seq, bigEndian);
        return true;
    }
    
    bool read(ifstream& f_in, bool bigEndian) {
        pos = readIndex<index_t>(f_in, bigEndian);
        type = (SNP_TYPE)readU32(f_in, bigEndian);
        len = readU32(f_in, bigEndian);
        seq = readIndex<uint64_t>(f_in, bigEndian);
        return true;
    }
};

template <typename index_t> class PathGraph;

// Note: I wrote the following codes based on Siren's work, gcsa (see the reference above).
template <typename index_t>
class RefGraph {
    friend class PathGraph<index_t>;
public:
    struct Node {
        char    label; // ACGTN + Y(head) + Z(tail)
        index_t value; // location in a whole genome
        bool    backbone; // backbone node, which corresponds to a reference sequence
        
        Node() { reset(); }
        Node(char label_, index_t value_, bool backbone_ = false) : label(label_), value(value_), backbone(backbone_) {}
        void reset() { label = 0; value = 0; backbone = false; }
        
        bool write(ofstream& f_out, bool bigEndian) const {
            writeIndex<index_t>(f_out, value, bigEndian);
            writeU16(f_out, label, bigEndian);
            writeU16(f_out, backbone, bigEndian);
            return true;
        }
        
        bool read(ifstream& f_in, bool bigEndian) {
            value = readIndex<index_t>(f_in, bigEndian);
            label = (char)readU16(f_in, bigEndian);
            backbone = (bool)readU16(f_in, bigEndian);
            return true;
        }
        
        bool operator== (const Node& o) const {
            if(value != o.value) return false;
            if(label != o.label) return false;
            return true;
        }
        
        bool operator< (const Node& o) const {
            if(value != o.value) return value < o.value;
            return label < o.label;
        }
    };
    
    struct Edge {
        index_t from; // from Node
        index_t to;   // to Node
        
        Edge() {}
        Edge(index_t from_, index_t to_) : from(from_), to(to_) {}
        
        bool write(ofstream& f_out, bool bigEndian) const {
            writeIndex<index_t>(f_out, from, bigEndian);
            writeIndex<index_t>(f_out, to, bigEndian);
            return true;
        }
        
        bool read(ifstream& f_in, bool bigEndian) {
            from = readIndex<index_t>(f_in, bigEndian);
            to = readIndex<index_t>(f_in, bigEndian);
            return true;
        }
        
        bool operator< (const Edge& o) const {
            if(from != o.from) return from < o.from;
            return to < o.to;
        }
    };
    
    struct EdgeFromCmp {
        bool operator() (const Edge& a, const Edge& b) const {
            return a.from < b.from;
        }
    };

    struct EdgeToCmp {
        bool operator() (const Edge& a, const Edge& b) const {
            return a.to < b.to;
        };
    };
    
    // for debugging purposes
    struct TempEdgeNodeCmp {
        TempEdgeNodeCmp(const EList<Node>& nodes_) : nodes(nodes_) {}
        bool operator() (const Edge& a, const Edge& b) const {
            // Compare "from" nodes
            {
                assert_lt(a.from, nodes.size());
                const Node& a_node = nodes[a.from];
                assert_lt(b.from, nodes.size());
                const Node& b_node = nodes[b.from];
                if(!(a_node == b_node))
                    return a_node < b_node;
            }

            // Compare "to" nodes
            assert_lt(a.to, nodes.size());
            const Node& a_node = nodes[a.to];
            assert_lt(b.to, nodes.size());
            const Node& b_node = nodes[b.to];
            return a_node < b_node;
        }
        
        const EList<Node>& nodes;
    };
    
public:
    RefGraph(const SString<char>& s,
             const EList<RefRecord>& szs,
             const EList<SNP<index_t> >& snps,
             const string& out_fname,
             bool verbose);
    
    bool repOk() { return true; }
    
    void write(const std::string& base_name) {}
    void printInfo() {}
    
private:
    bool isReverseDeterministic();
    void reverseDeterminize(index_t lastNode_add = 0);
    
    void sortEdgesFrom() {
        std::sort(edges.begin(), edges.end(), EdgeFromCmp());
    }
    void sortEdgesTo() {
        std::sort(edges.begin(), edges.end(), EdgeToCmp());
    }
    
    // Return edge ranges [begin, end)
    pair<index_t, index_t> findEdges(index_t node, bool from);
    pair<index_t, index_t> findEdgesFrom(index_t node) {
        return findEdges(node, true);
    }
    pair<index_t, index_t> findEdgesTo(index_t node) {
        return findEdges(node, false);
    }
    pair<index_t, index_t> getNextEdgeRange(pair<index_t, index_t> range, bool from) {
        if(range.second >= edges.size()) {
            return pair<index_t, index_t>(0, 0);
        }
        range.first = range.second; range.second++;
        
        if(from) {
            while(range.second < edges.size() && edges[range.second].from == edges[range.first].from) {
                range.second++;
            }
        } else {
            while(range.second < edges.size() && edges[range.second].to == edges[range.first].to) {
                range.second++;
            }
        }
        return range;
    }
    
private:
    EList<RefRecord> szs;
    
    EList<Node> nodes;
    EList<Edge> edges;
    index_t     lastNode; // Z
    
#ifndef NDEBUG
    bool        debug;
#endif
    
private:
    // Following composite nodes and edges are used to reverse-determinize an automaton.
    struct CompositeNode {
        std::basic_string<index_t> nodes;
        index_t                    id;
        char                       label;
        index_t                    value;
        bool                       backbone;
        bool                       potential;
        
        CompositeNode() { reset(); }
        
        CompositeNode(char label_, index_t node_id) :
        id(0), label(label_)
        {
            nodes.push_back(node_id);
        }
        
        Node getNode() const {
            return Node(label, value, backbone);
        }
        
        void reset() {
            nodes.clear();
            id = 0;
            label = 0;
            value = 0;
            backbone = potential = false;
        }
    };
    
    struct CompositeEdge {
        index_t from;
        index_t to;
        
        CompositeEdge() : from(0), to(0) {}
        CompositeEdge(index_t from_, index_t to_) : from(from_), to(to_) {}
        
        Edge getEdge(const EList<CompositeNode>& nodes) const
        {
            assert_lt(from, nodes.size());
            const CompositeNode& from_node = nodes[from];
            assert_lt(to, nodes.size());
            const CompositeNode& to_node = nodes[to];
            return Edge(from_node.id, to_node.id);
        }
        
        bool operator < (const CompositeEdge& o) const
        {
            return from < o.from;
        }
    };
    
    struct TempNodeLabelCmp {
        TempNodeLabelCmp(const EList<Node>& nodes_) : nodes(nodes_) {}
        bool operator() (index_t a, index_t b) const {
            assert_lt(a, nodes.size());
            assert_lt(b, nodes.size());
            return nodes[a].label < nodes[b].label;
        }
        
        const EList<Node>& nodes;
    };
};

/**
 * Load reference sequence file and snp information.
 * Construct a reference graph
 */
template <typename index_t>
RefGraph<index_t>::RefGraph(const SString<char>& s,
                            const EList<RefRecord>& szs,
                            const EList<SNP<index_t> >& snps,
                            const string& out_fname,
                            bool verbose)
: lastNode(0)
{
    const bool bigEndian = false;
    assert_gt(szs.size(), 0);
    index_t jlen = s.length();
    
#ifndef NDEBUG
    debug = (jlen <= 20);
#endif
    
    // a memory-efficient way to create a population graph with known SNPs
    bool frag_automaton = true;
    if(frag_automaton) {
        const string rg_fname = out_fname + ".rf";
        ofstream rg_out_file(rg_fname.c_str(), ios::binary);
        if(!rg_out_file.good()) {
            cerr << "Could not open file for writing a reference graph: \"" << rg_fname << "\"" << endl;
            throw 1;
        }
        
        EList<RefRecord> tmp_szs;
        {
            index_t relax = 10;
            EList<pair<index_t, index_t> > snp_ranges; // each range inclusive
            for(index_t i = 0; i < snps.size(); i++) {
                const SNP<index_t>& snp = snps[i];
                pair<index_t, index_t> range;
                range.first = snp.pos > relax ? snp.pos - relax - 1 : 0;
                if(snp.type == SNP_SGL) {
                    range.second = snp.pos + 1;
                } else if(snp.type == SNP_DEL) {
                    assert_gt(snp.len, 0);
                    range.second = snp.pos + snp.len;
                } else if(snp.type == SNP_INS) {
                    assert_gt(snp.len, 0);
                    range.second = snp.pos;
                } else assert(false);
                range.second += relax;
                
                if(snp_ranges.empty() || snp_ranges.back().second + 1 < range.first) {
                    snp_ranges.push_back(range);
                } else {
                    assert_leq(snp_ranges.back().first, range.first);
                    if(snp_ranges.back().second < range.second) {
                        snp_ranges.back().second = range.second;
                    }
                }
            }
            
            const index_t chunk_size = 1 << 20;
            index_t pos = 0, range_idx = 0;
            for(index_t i = 0; i < szs.size(); i++) {
                if(szs[i].len == 0) continue;
                if(szs[i].len <= chunk_size) {
                    tmp_szs.push_back(szs[i]);
                    pos += szs[i].len;
                } else {
                    index_t num_chunks = (szs[i].len + chunk_size - 1) / chunk_size;
                    assert_gt(num_chunks, 1);
                    index_t modified_chunk_size = szs[i].len / num_chunks;
                    index_t after_pos = pos + szs[i].len;
                    ASSERT_ONLY(index_t sum_len = 0);
                    while(pos < after_pos) {
                        index_t target_pos = pos + modified_chunk_size;
                        if(target_pos < after_pos) {
                            for(; range_idx < snp_ranges.size(); range_idx++) {
                                if(target_pos < snp_ranges[range_idx].first) break;
                            }
                            pair<index_t, index_t> snp_free_range;
                            if(range_idx == 0) {
                                snp_free_range.first = 0;
                            } else {
                                snp_free_range.first = snp_ranges[range_idx - 1].second + 1;
                            }
                        
                            if(range_idx == snp_ranges.size()) {
                                snp_free_range.second = jlen - 1;
                            } else {
                                snp_free_range.second = snp_ranges[range_idx].first - 1;
                            }
                            
                            assert_leq(snp_free_range.first, snp_free_range.second);
                            if(target_pos < snp_free_range.first) target_pos = snp_free_range.first;
                            if(target_pos > after_pos) target_pos = after_pos;
                        } else {
                            target_pos = after_pos;
                        }
                        
                        tmp_szs.expand();
                        tmp_szs.back().len = target_pos - pos;
                        tmp_szs.back().off = 0;
                        pos = target_pos;
                        ASSERT_ONLY(sum_len += tmp_szs.back().len);
                    }
                    assert_eq(pos, after_pos);
                    assert_eq(sum_len, szs[i].len);
                }
            }
#ifndef NDEBUG
            index_t modified_jlen = 0;
            for(index_t i = 0; i < tmp_szs.size(); i++) {
                modified_jlen += tmp_szs[i].len;
            }
            assert_eq(modified_jlen, jlen);
#endif
        }

        index_t num_nodes = 0, num_edges = 0, curr_pos = 0;
        index_t szs_idx = 0, snp_idx = 0, num_snp_nodes = 0;
        assert(tmp_szs[szs_idx].first);
        EList<index_t> prev_tail_nodes;
        for(; szs_idx < tmp_szs.size(); szs_idx++) {
            index_t curr_len = tmp_szs[szs_idx].len;
            if(curr_len <= 0) continue;
            
            index_t num_predicted_nodes = (index_t)(curr_len * 1.2);
            nodes.clear(); nodes.reserveExact(num_predicted_nodes);
            edges.clear(); edges.reserveExact(num_predicted_nodes);
            
            // Created head node
            nodes.expand();
            nodes.back().label = 'Y';
            nodes.back().value = 0;
            
            // Create nodes and edges corresponding to a reference genome
            assert_leq(curr_pos + curr_len, s.length());
            for(size_t i = curr_pos; i < curr_pos + curr_len; i++) {
                nodes.expand();
                nodes.back().label = "ACGT"[(int)s[i]];
                nodes.back().value = i;
                
                assert_geq(nodes.size(), 2);
                edges.expand();
                edges.back().from = nodes.size() - 2;
                edges.back().to = nodes.size() - 1;
            }
            
            // Create tail node
            nodes.expand();
            nodes.back().label = 'Z';
            nodes.back().value = s.length();
            lastNode = nodes.size() - 1;
            edges.expand();
            edges.back().from = nodes.size() - 2;
            edges.back().to = nodes.size() - 1;
            
            // Create nodes and edges for SNPs
            for(; snp_idx < snps.size(); snp_idx++) {
                const SNP<index_t>& snp = snps[snp_idx];
                assert_geq(snp.pos, curr_pos);
                if(snp.pos >= curr_pos + curr_len) break;
                if(snp.type == SNP_SGL) {
                    assert_eq(snp.len, 1);
                    nodes.expand();
                    num_snp_nodes++;
                    assert_lt(snp.seq, 4);
                    nodes.back().label = "ACGT"[snp.seq];
                    nodes.back().value = jlen + 2 + num_snp_nodes;
                    
                    edges.expand();
                    edges.back().from = snp.pos - curr_pos;
                    edges.back().to = nodes.size() - 1;
                    
                    edges.expand();
                    edges.back().from = nodes.size() - 1;
                    edges.back().to = snp.pos - curr_pos + 2;
                } else if(snp.type == SNP_DEL) {
                    assert_gt(snp.len, 0);
                    edges.expand();
                    edges.back().from = snp.pos - curr_pos;
                    edges.back().to = snp.pos + - curr_pos + snp.len + 1;
                } else if(snp.type == SNP_INS) {
                    assert_gt(snp.len, 0);
                    for(size_t j = 0; j < snp.len; j++) {
                        uint64_t bp = snp.seq >> ((snp.len - j - 1) << 1);
                        bp &= 0x3;                        
                        char ch = "ACGT"[bp];
                        nodes.expand();
                        num_snp_nodes++;
                        nodes.back().label = ch;
                        nodes.back().value = jlen + 2 + num_snp_nodes;
                        
                        edges.expand();
                        edges.back().from = (j == 0 ? snp.pos - curr_pos : nodes.size() - 2);
                        edges.back().to = nodes.size() - 1;
                    }
                    edges.expand();
                    edges.back().from = nodes.size() - 1;
                    edges.back().to = snp.pos - curr_pos + 1;
                } else {
                    assert(false);
                }
            }
            
#ifndef NDEBUG
            if(debug) {
                cerr << "Nodes:" << endl;
                for(size_t i = 0; i < nodes.size(); i++) {
                    const Node& node = nodes[i];
                    cerr << "\t" << i << "\t" << node.label << "\t" << node.value << endl;
                }
                cerr << endl;
                cerr << "Edges: " << endl;
                for(size_t i = 0; i < edges.size(); i++) {
                    const Edge& edge = edges[i];
                    cerr << "\t" << i << "\t" << edge.from << " --> " << edge.to << endl;
                }
                cerr << endl;
            }
#endif
            
            if(!isReverseDeterministic()) {
                reverseDeterminize(curr_pos > 0 ? curr_pos + 1 : 0);
                assert(isReverseDeterministic());
            }

            // Identify head
            index_t head_node = nodes.size();
            for(index_t i = 0; i < nodes.size(); i++) {
                if(nodes[i].label == 'Y') {
                    head_node = i;
                    break;
                }
            }
            assert_lt(head_node, nodes.size());
            index_t tail_node = lastNode; assert_lt(tail_node, nodes.size());
            
            // Update edges
            const index_t invalid = std::numeric_limits<index_t>::max();
            bool head_off = curr_pos > 0, tail_off = curr_pos + curr_len < jlen;
            for(index_t i = 0; i < edges.size(); i++) {
                index_t from = edges[i].from;
                from = from + num_nodes;
                if(head_off && edges[i].from > head_node) from -= 1;
                if(tail_off && edges[i].from > tail_node) from -= 1;
                if(head_off && edges[i].from == head_node) {
                    edges[i].from = invalid;
                } else {
                    edges[i].from = from;
                }
                
                index_t to = edges[i].to;
                to = to + num_nodes;
                if(head_off && edges[i].to > head_node) to -= 1;
                if(tail_off && edges[i].to > tail_node) to -= 1;
                if(tail_off && edges[i].to == tail_node) {
                    edges[i].to = invalid;
                } else {
                    edges[i].to = to;
                }
            }
            head_node = tail_node = invalid;
            // Also update lastNode
            if(!tail_off) {
                lastNode += num_nodes;
                if(head_off) lastNode -= 1;
            }

            // Connect head nodes with tail nodes in the previous automaton
            index_t num_head_nodes = 0;
            index_t tmp_num_edges = edges.size();
            if(head_off) {
                assert_gt(prev_tail_nodes.size(), 0);
                for(index_t i = 0; i < tmp_num_edges; i++) {
                    if(edges[i].from == head_node) {
                        num_head_nodes++;
                        for(index_t j = 0; j < prev_tail_nodes.size(); j++) {
                            edges.expand();
                            edges.back().from = prev_tail_nodes[j];
                            edges.back().to = edges[i].to;
                            assert_lt(edges.back().from, edges.back().to);
                        }
                    }
                }
            }
            
            // List tail nodes
            prev_tail_nodes.clear();
            if(tail_off) {
                for(index_t i = 0; i < tmp_num_edges; i++) {
                    if(edges[i].to == tail_node) {
                        prev_tail_nodes.push_back(edges[i].from);
                    }
                }
            }
            
            // Write nodes and edges
            index_t tmp_num_nodes = nodes.size();
            assert_gt(tmp_num_nodes, 2);
            if(head_off) tmp_num_nodes--;
            if(tail_off) tmp_num_nodes--;
            writeIndex<index_t>(rg_out_file, tmp_num_nodes, bigEndian);
            ASSERT_ONLY(index_t num_nodes_written = 0);
            for(index_t i = 0; i < nodes.size(); i++) {
                if(head_off && nodes[i].label == 'Y') continue;
                if(tail_off && nodes[i].label == 'Z') continue;
                nodes[i].write(rg_out_file, bigEndian);
                ASSERT_ONLY(num_nodes_written++);
            }
            assert_eq(tmp_num_nodes, num_nodes_written);
            tmp_num_edges = edges.size();
            assert_gt(tmp_num_edges, num_head_nodes + prev_tail_nodes.size());
            if(head_off) tmp_num_edges -= num_head_nodes;
            if(tail_off) tmp_num_edges -= prev_tail_nodes.size();
            writeIndex<index_t>(rg_out_file, tmp_num_edges, bigEndian);
            ASSERT_ONLY(index_t num_edges_written = 0);
            for(index_t i = 0; i < edges.size(); i++) {
                if(head_off && edges[i].from == head_node) continue;
                if(tail_off && edges[i].to == tail_node) continue;
                edges[i].write(rg_out_file, bigEndian);
                ASSERT_ONLY(num_edges_written++);
            }
            assert_eq(tmp_num_edges, num_edges_written);
            
            // Clear nodes and edges
            nodes.clear(); edges.clear();
            
            curr_pos += curr_len;
            num_nodes += tmp_num_nodes;
            num_edges += tmp_num_edges;
        }
        
        // Close out file handle
        rg_out_file.close();
        
        // Read all the nodes and edges
        ifstream rg_in_file(rg_fname.c_str(), ios::binary);
        if(!rg_in_file.good()) {
            cerr << "Could not open file for reading a reference graph: \"" << rg_fname << "\"" << endl;
            throw 1;
        }
        nodes.resizeExact(num_nodes); nodes.clear();
        edges.resizeExact(num_edges); edges.clear();
        while(!rg_in_file.eof()) {
            index_t tmp_num_nodes = readIndex<index_t>(rg_in_file, bigEndian);
            for(index_t i = 0; i < tmp_num_nodes; i++) {
                nodes.expand();
                nodes.back().read(rg_in_file, bigEndian);
            }
            index_t tmp_num_edges = readIndex<index_t>(rg_in_file, bigEndian);
            for(index_t i = 0; i < tmp_num_edges; i++) {
                edges.expand();
                edges.back().read(rg_in_file, bigEndian);
            }
            
            if(nodes.size() >= num_nodes) {
                assert_eq(nodes.size(), num_nodes);
                assert_eq(edges.size(), num_edges);
                break;
            }
        }
        rg_in_file.close();
        std::remove(rg_fname.c_str());
    } else { // this is memory-consuming, but simple to implement
        index_t num_predicted_nodes = (index_t)(jlen * 1.2);
        nodes.reserveExact(num_predicted_nodes);
        edges.reserveExact(num_predicted_nodes);
        
        // Created head node
        nodes.expand();
        nodes.back().label = 'Y';
        nodes.back().value = 0;
        // Create nodes and edges corresponding to a reference genome
        for(size_t i = 0; i < s.length(); i++) {
            nodes.expand();
            nodes.back().label = "ACGT"[(int)s[i]];
            nodes.back().value = i;
            
            assert_geq(nodes.size(), 2);
            edges.expand();
            edges.back().from = nodes.size() - 2;
            edges.back().to = nodes.size() - 1;
        }
        
        // Create tail node
        nodes.expand();
        nodes.back().label = 'Z';
        nodes.back().value = s.length();
        lastNode = nodes.size() - 1;
        edges.expand();
        edges.back().from = nodes.size() - 2;
        edges.back().to = nodes.size() - 1;
        
        // Create nodes and edges for SNPs
        for(size_t i = 0; i < snps.size(); i++) {
            const SNP<index_t>& snp = snps[i];
            if(snp.type == SNP_SGL) {
                assert_eq(snp.len, 1);
                nodes.expand();
                assert_lt(snp.seq, 4);
                nodes.back().label = snp.seq;
                nodes.back().value = nodes.size();
                
                edges.expand();
                edges.back().from = snp.pos;
                edges.back().to = nodes.size() - 1;
                
                edges.expand();
                edges.back().from = nodes.size() - 1;
                edges.back().to = snp.pos + 2;
            } else if(snp.type == SNP_DEL) {
                assert_gt(snp.len, 0);
                edges.expand();
                edges.back().from = snp.pos;
                edges.back().to = snp.pos + snp.len + 1;
            } else if(snp.type == SNP_INS) {
                assert_gt(snp.len, 0);
                for(size_t j = 0; j < snp.len; j++) {
                    uint64_t bp = snp.seq >> ((snp.len - j - 1) << 1);
                    bp &= 0x3;
                    char ch = "ACGT"[bp];
                    nodes.expand();
                    nodes.back().label = ch;
                    nodes.back().value = nodes.size();
                    
                    edges.expand();
                    edges.back().from = (j == 0 ? snp.pos : nodes.size() - 2);
                    edges.back().to = nodes.size() - 1;
                }
                edges.expand();
                edges.back().from = nodes.size() - 1;
                edges.back().to = snp.pos + 1;
            } else {
                assert(false);
            }
        }
    
        if(!isReverseDeterministic()) {
            cerr << "\tis not reverse-deterministic, so reverse-determinize..." << endl;
            reverseDeterminize();
            assert(isReverseDeterministic());
        }
    }
}

template <typename index_t>
pair<index_t, index_t> RefGraph<index_t>::findEdges(index_t node, bool from) {
    pair<index_t, index_t> range(0, 0);
    assert_gt(edges.size(), 0);
    
    // Find lower bound
    index_t low = 0, high = edges.size() - 1;
    index_t temp;
    while(low < high) {
        index_t mid = low + (high - low) / 2;
        temp = (from ? edges[mid].from : edges[mid].to);
        if(node == temp) {
            high = mid;
        } else if(node < temp) {
            if(mid == 0) {
                return pair<index_t, index_t>(0, 0);
            }
            
            high = mid - 1;
        } else {
            low = mid + 1;
        }
    }
    temp = (from ? edges[low].from : edges[low].to);
    if(node == temp) {
        range.first = low;
    } else {
        return range;
    }
    
    // Find upper bound
    high = edges.size() - 1;
    while(low < high)
    {
        index_t mid = low + (high - low + 1) / 2;
        temp = (from ? edges[mid].from : edges[mid].to);
        if(node == temp) {
            low = mid;
        } else {
            assert_lt(node, temp);
            high = mid - 1;
        }
    }
#ifndef NDEBUG
    temp = (from ? edges[high].from : edges[high].to);
    assert_eq(node, temp);
#endif
    range.second = high + 1;
    return range;
}

template <typename index_t>
bool RefGraph<index_t>::isReverseDeterministic()
{
    if(edges.size() <= 0) return true;
    
    // Sort edges by "to" nodes
    sortEdgesTo();
    
    index_t curr_to = edges.front().to;
    EList<bool> seen; seen.resize(4); seen.fillZero();
    for(index_t i = 1; i < edges.size(); i++) {
        index_t from = edges[i].from;
        assert_lt(from, nodes.size());
        char nt = nodes[from].label;
        nt = asc2dna[(int)nt];
        assert_lt(nt, seen.size());
        if(curr_to != edges[i].to) {
            curr_to = edges[i].to;
            seen.fillZero();
            seen[nt] = true;
        } else {
            if(seen[nt]) return false;
            seen[nt] = true;
        }
    }
    
    return true;
}


template <typename index_t>
void RefGraph<index_t>::reverseDeterminize(index_t lastNode_add)
{
    EList<CompositeNode> cnodes; cnodes.ensure(nodes.size());
    map<basic_string<index_t>, index_t> cnode_map;
    deque<index_t> active_cnodes;
    EList<CompositeEdge> cedges; cedges.ensure(edges.size());
    
    // Start from the final node ('Z')
    assert_lt(lastNode, nodes.size());
    const Node& last_node = nodes[lastNode];
    cnodes.expand();
    cnodes.back().reset();
    cnodes.back().label = last_node.label;
    cnodes.back().value = last_node.value;
    cnodes.back().backbone = true;
    cnodes.back().nodes.push_back(lastNode);
    active_cnodes.push_back(0);
    cnode_map[cnodes.back().nodes] = 0;
    
    sortEdgesTo();
  
    index_t firstNode = 0; // Y -> ... -> Z
    EList<index_t> predecessors;
    while(!active_cnodes.empty()) {
        index_t cnode_id = active_cnodes.front(); active_cnodes.pop_front();
        assert_lt(cnode_id, cnodes.size());
        CompositeNode& cnode = cnodes[cnode_id];
        
        // Find predecessors of this composite node
        predecessors.clear();
        for(size_t i = 0; i < cnode.nodes.size(); i++) {
            index_t node_id = cnode.nodes[i];
            pair<index_t, index_t> edge_range = findEdgesTo(node_id);
            assert_leq(edge_range.first, edge_range.second);
            assert_leq(edge_range.second, edges.size());
            for(index_t j = edge_range.first; j < edge_range.second; j++) {
                assert_eq(edges[j].to, node_id);
                predecessors.push_back(edges[j].from);
            }
        }
        
        if(predecessors.size() >= 2) {
            // Remove redundant nodes
            predecessors.sort();
            index_t new_size = unique(predecessors.begin(), predecessors.end()) - predecessors.begin();
            predecessors.resize(new_size);
            
            // Create composite nodes by labels
            stable_sort(predecessors.begin(), predecessors.end(), TempNodeLabelCmp(nodes));
        }

        for(size_t i = 0; i < predecessors.size();) {
            index_t node_id = predecessors[i];
            assert_lt(node_id, nodes.size());
            const Node& node = nodes[node_id]; i++;
            
            cnodes.expand();
            cnodes.back().reset();
            cnodes.back().label = node.label;
            cnodes.back().value = node.value;
            cnodes.back().nodes.push_back(node_id);
            cnodes.back().potential = node.value < (lastNode + lastNode_add);
            
            if(node.label == 'Y' && firstNode == 0) {
                firstNode = cnodes.size() - 1;
                cnodes.back().backbone = true;
            }
            
            while(i < predecessors.size()) {
                index_t next_node_id = predecessors[i];
                assert_lt(next_node_id, nodes.size());
                const Node& next_node = nodes[next_node_id];
                if(next_node.label != node.label) break;
                cnodes.back().nodes.push_back(next_node_id);

                if((cnode.value < (lastNode + lastNode_add)) != (next_node.value < (lastNode + lastNode_add))) {
                    cnode.value = min(cnode.value, next_node.value);
                } else {
                    cnode.value = max(cnode.value, next_node.value);
                }
                cnode.potential = cnode.value < (lastNode + lastNode_add);
                i++;
            }
            
            // Create edges from this new composite node to current composite node
            typename map<basic_string<index_t>, index_t>::iterator existing = cnode_map.find(cnodes.back().nodes);
            if(existing == cnode_map.end()) {
                cnode_map[cnodes.back().nodes] = cnodes.size() - 1;
                active_cnodes.push_back(cnodes.size() - 1);
                cedges.push_back(CompositeEdge(cnodes.size() - 1, cnode_id));
            } else {
                cnodes.pop_back();
                cedges.push_back(CompositeEdge((*existing).second, cnode_id));
            }
            
            // Increment indegree
            cnode.id++;
        }
    }
    
    // Specify backbone nodes
    // Interchange from and to
    for(index_t i = 0; i < cedges.size(); i++) {
        index_t tmp = cedges[i].from;
        cedges[i].from = cedges[i].to;
        cedges[i].to = tmp;
    }
    sort(cedges.begin(), cedges.end());
    active_cnodes.push_back(0);
    while(!active_cnodes.empty()) {
        index_t cnode_id = active_cnodes.front(); active_cnodes.pop_front();
        assert_lt(cnode_id, cnodes.size());
        const CompositeNode& cnode = cnodes[cnode_id];
        index_t i = cedges.bsearchLoBound(CompositeEdge(cnode_id, 0));
        while(i < cedges.size()) {
            assert_geq(cedges[i].from, cnode_id);
            if(cedges[i].from != cnode_id) break;
            index_t predecessor_cnode_id = cedges[i].to;
            assert_lt(predecessor_cnode_id, cnodes.size());
            CompositeNode& predecessor_cnode = cnodes[predecessor_cnode_id];
            if(predecessor_cnode.potential && cnode.value == predecessor_cnode.value + 1) {
                predecessor_cnode.backbone = true;
                predecessor_cnode.potential = false;
                active_cnodes.push_back(predecessor_cnode_id);
                break;
            }
            i++;
        }
    }
    // Restore from and to by interchanging them
    for(index_t i = 0; i < cedges.size(); i++) {
        index_t tmp = cedges[i].from;
        cedges[i].from = cedges[i].to;
        cedges[i].to = tmp;
    }
    
    // Create new nodes
    lastNode = 0; // Invalidate lastNode
    nodes.resizeExact(cnodes.size()); nodes.clear();
    assert_neq(firstNode, 0);
    assert_lt(firstNode, cnodes.size());
    CompositeNode& first_node = cnodes[firstNode];
    first_node.id = 0;
    nodes.expand();
    nodes.back() = first_node.getNode();
    active_cnodes.push_back(firstNode);    
    sort(cedges.begin(), cedges.end());
    while(!active_cnodes.empty()) {
        index_t cnode_id = active_cnodes.front(); active_cnodes.pop_front();
        assert_lt(cnode_id, cnodes.size());
        index_t i = cedges.bsearchLoBound(CompositeEdge(cnode_id, 0));
        while(i < cedges.size()) {
            assert_geq(cedges[i].from, cnode_id);
            if(cedges[i].from != cnode_id) break;
            index_t successor_cnode_id = cedges[i].to;
            assert_lt(successor_cnode_id, cnodes.size());
            CompositeNode& successor_cnode = cnodes[successor_cnode_id];
            assert_gt(successor_cnode.id, 0);
            successor_cnode.id--;
            if(successor_cnode.id == 0) {
                active_cnodes.push_back(successor_cnode_id);
                successor_cnode.id = nodes.size();
                nodes.expand();
                nodes.back() = successor_cnode.getNode();
                if(nodes.back().label == 'Z') {
                    assert_eq(lastNode, 0);
                    assert_gt(nodes.size(), 1);
                    lastNode = nodes.size() - 1;
                }
            }
            i++;
        }
    }
    
    // Create new edges
    edges.resizeExact(cedges.size()); edges.clear();
    for(index_t i = 0; i < cedges.size(); i++) {
        const CompositeEdge& edge = cedges[i];
        edges.expand();
        edges.back() = edge.getEdge(cnodes);
    }
    sortEdgesFrom();
    
#ifndef NDEBUG
    if(debug) {
        cerr << "Nodes:" << endl;
        for(size_t i = 0; i < nodes.size(); i++) {
            const Node& node = nodes[i];
            cerr << "\t" << i << "\t" << node.label << "\t" << node.value << (node.backbone ? "\tbackbone" : "") << endl;
        }
        cerr << endl;
        cerr << "Edges: " << endl;
        for(size_t i = 0; i < edges.size(); i++) {
            const Edge& edge = edges[i];
            cerr << "\t" << i << "\t" << edge.from << " --> " << edge.to << endl;
        }
        cerr << endl;
    }
#endif
}

static const uint8_t WORD_BITS = sizeof(TIndexOffU) * 8;

//--------------------------------------------------------------------------
//############################################################################################################################
//############################################################################################################################

template <typename index_t>
class PathGraph {
public:
    struct PathNode {
        index_t                from;
        index_t                to;
        pair<index_t, index_t> key;
        
        void setSorted()      { to = from; }
        bool isSorted() const { return to == from; }
        
        index_t value() const { return to; }
        index_t outdegree() const { return key.first; }
        
        bool operator< (const PathNode& o) const {
            return key < o.key;
        };
    };
    
    struct PathNodeFromCmp {
        bool operator() (const PathNode& a, const PathNode& b) const {
            return a.from < b.from;
        }
    };
    
    struct PathEdge {
        index_t from;
        index_t ranking;
        char    label;
        
        PathEdge() { reset(); }
        
        PathEdge(index_t from_, index_t ranking_, char label_) : from(from_), ranking(ranking_), label(label_) {}
        
        void reset() {
            from = 0;
            ranking = 0;
            label = 0;
        }
        
        bool operator< (const PathEdge& o) const {
            return label < o.label || (label == o.label && ranking < o.ranking);
        };
    };
    
    struct PathEdgeFromCmp {
        bool operator() (const PathEdge& a, const PathEdge& b) const {
            return a.from < b.from || (a.from == b.from && a.ranking < b.ranking);
        }
    };
    
    struct PathEdgeToCmp {
        bool operator() (const PathEdge& a, const PathEdge& b) const {
            return a.ranking < b.ranking;
        }
    };
    
public:
    // Create a new graph in which paths are represented using nodes
    PathGraph(RefGraph<index_t>& parent);
    
    // Construct a next 2^(j+1) path graph from a 2^j path graph
    PathGraph(PathGraph<index_t>& previous);
    
    ~PathGraph() {}
    
    void printInfo();
    
    bool IsSorted() const { return status != sorted; }
    bool repOk() const { return status != ok; }
    
    
    // status must be sorted. Calling this invalidates parent and
    // sets status to ready.
    // Writes outdegree to PathNode.key.second, value to PathNode.to, and
    // predecessor labels to PathNode.key.first.
    // Restores the labels of parent.
    bool generateEdges(RefGraph<index_t>& parent, index_t ftabChars = 10);
    
    index_t getNumNodes() const { return nodes.size(); }
    index_t getNumEdges() const { return edges.size(); }

    //
<<<<<<< HEAD
    bool nextRow(int& gbwtChar, int& F, int& M, index_t& pos, index_t& firstSeq, index_t& lastSeq, index_t ftabChars = 10) {
    	return true;
=======
    bool nextRow(int& gbwtChar, int& F, int& M, index_t& pos) {
>>>>>>> 31000dc3
        if(report_node_idx >= nodes.size()) return false;
        bool firstOutEdge = false;
        if(report_edge_range.first >= report_edge_range.second) {
            report_edge_range = getEdges(report_node_idx, false /* from? */);
            firstOutEdge = true;
            if(report_node_idx == 0) {
                report_M = pair<index_t, index_t>(0, 0);
            }
        }
        assert_lt(report_edge_range.first, report_edge_range.second);
        assert_lt(report_edge_range.first, edges.size());
        const PathEdge& edge = edges[report_edge_range.first];
        gbwtChar = edge.label;
        if(gbwtChar == 'Y') gbwtChar = 'Z';
        assert_lt(report_node_idx, nodes.size());
        const PathNode& node = nodes[report_node_idx];
        pos = node.to;
        F = (firstOutEdge ? 1 : 0);
<<<<<<< HEAD

        // daehwan - for debugging purposes
        if(report_node_idx == 2) {
            int kk = 0;
            kk += 20;
        }

        assert_lt(edge.ranking, nodes.size());
        const PathNode& next_node = nodes[edge.ranking];
        if(gbwtChar != '$' && next_node.key.first != numeric_limits<index_t>::max()) {
            assert_neq(next_node.key.second, numeric_limits<index_t>::max());
            int nt = asc2dna[(int)gbwtChar];
            firstSeq = (nt << (ftabChars - 1)) | next_node.key.first;
            lastSeq = (nt << (ftabChars - 1)) | next_node.key.second;
        } else {
            firstSeq = numeric_limits<index_t>::max();
            lastSeq = numeric_limits<index_t>::max();
        }

=======
>>>>>>> 31000dc3
        report_edge_range.first++;
        if(report_edge_range.first >= report_edge_range.second) {
            report_node_idx++;
        }
        assert_lt(report_M.first, nodes.size());
        M = (report_M.second == 0 ? 1 : 0);
        report_M.second++;
        if(report_M.second >= nodes[report_M.first].key.first) {
            report_M.first++;
            report_M.second = 0;
        }
        return true;
    }

    //
    index_t nextFLocation() {
    	return 0;
        if(report_F_node_idx >= nodes.size()) return std::numeric_limits<index_t>::max();
        index_t ret = report_F_location;
        pair<index_t, index_t> edge_range = getEdges(report_F_node_idx, false /* from? */);
        report_F_node_idx++;
        assert_lt(edge_range.first, edge_range.second);
        report_F_location += (edge_range.second - edge_range.first);
        return ret;
    }

private:
    void      createPathNode(const PathNode& left, const PathNode& right);
    void      mergeAllNodes(PathGraph& previous);
    void      mergeUpdateRank();
    pair<index_t, index_t> nextMaximalSet(pair<index_t, index_t> node_range);

    void sortEdges() { sort(edges.begin(), edges.end()); } // by (from.label, to.rank)
    void sortEdgesFrom() {
        sort(edges.begin(), edges.end(), PathEdgeFromCmp());
    }
    void sortEdgesTo(bool create_index = false) {
        sort(edges.begin(), edges.end(), PathEdgeToCmp());
        status = error;
        
        if(create_index) {
            for(PathNode* node = nodes.begin(); node != nodes.end(); node++) {
                node->key.second = 0;
            }
            for(PathEdge* edge = edges.begin(); edge != edges.end(); edge++) {
                nodes[edge->ranking].key.second++;
            }
            for(index_t i = 1; i < nodes.size(); i++) {
                nodes[i].key.second += nodes[i - 1].key.second;
            }
        }
    }
    
private:
    // status must be ready.
    EList<pair<index_t, index_t> >* getSamples(index_t sample_rate, index_t& max_sample, const RefGraph<index_t>& base);
    
    EList<PathNode> nodes;
    EList<PathNode> new_nodes;
    EList<PathEdge> edges;
    index_t         ranks;
    index_t         max_label;  // Node label of initial nodes.
    index_t         temp_nodes; // Total number of nodes created before sorting.
    
    index_t         generation; // Sorted by paths of length 2^generation.
    
    enum status_t { error, ok, sorted, ready, edges_sorted } status;
    bool            has_stabilized;  // The number of nodes will probably not explode in subsequent doublings.
    
    // For reporting GBWT char, F, and M values
    index_t                report_node_idx;
    pair<index_t, index_t> report_edge_range;
    pair<index_t, index_t> report_M;
    // For reporting location in F corresponding to 1 bit in M
    index_t                report_F_node_idx;
    index_t                report_F_location;
    
    // Can create an index by using key.second in PathNodes.
    // If the graph is not ready, its status becomes error.
    // Sorting edges by from actually sorts them by (from, to).
    void      sortEdges(bool by_from, bool create_index);
    pair<index_t, index_t> getEdges(index_t node, bool by_from); // Create index first.
    
    // following variables are for debugging purposes
#ifndef NDEBUG
    bool               debug;
#endif
    
    EList<char>        bwt_string;
    EList<char>        F_array;
    EList<char>        M_array;
    EList<index_t>     bwt_counts;
    
    // brute-force implementations
    index_t select(const EList<char>& array, index_t p, char c) {
        if(p <= 0) return 0;
        for(index_t i = 0; i < array.size(); i++) {
            if(array[i] == c) {
                assert_gt(p, 0);
                p--;
                if(p == 0)
                    return i;
            }
        }
        return array.size();
    }
    
    index_t select1(const EList<char>& array, index_t p) {
        return select(array, p, 1);
    }
    
    index_t rank(const EList<char>& array, index_t p, char c) {
        index_t count = 0;
        assert_lt(p, array.size());
        for(index_t i = 0; i <= p; i++) {
            if(array[i] == c)
                count++;
        }
        return count;
    }
    
    index_t rank1(const EList<char>& array, index_t p) {
        return rank(array, p, 1);
    }
    
    // for debugging purposes
#ifndef NDEBUG
public: EList<pair<index_t, index_t> > ftab;
#endif
};

//Creates an initial PathGRaph from the RefGraph
//All nodes begin as unsorted nodes
template <typename index_t>
PathGraph<index_t>::PathGraph(RefGraph<index_t>& base) :
ranks(0), max_label('Z'), temp_nodes(0), generation(0),
status(error), has_stabilized(false),
report_node_idx(0), report_edge_range(pair<index_t, index_t>(0, 0)), report_M(pair<index_t, index_t>(0, 0)),
report_F_node_idx(0), report_F_location(0)
{
    if(!base.repOk()) return;

#ifndef NDEBUG
    debug = base.nodes.size() <= 20;
#endif

    // Create a path node per edge with a key set to from node's label
    temp_nodes = base.edges.size() + 1;
    nodes.reserveExact(temp_nodes);
    for(index_t i = 0; i < base.edges.size(); i++) {
        const typename RefGraph<index_t>::Edge& e = base.edges[i];
        nodes.expand();
        nodes.back().from = e.from;
        nodes.back().to = e.to;
        nodes.back().key = pair<index_t, index_t>(base.nodes[e.from].label, 0);
    }
    // Final node.
    assert_lt(base.lastNode, base.nodes.size());
    assert_eq(base.nodes[base.lastNode].label, 'Z');
    nodes.expand();
    nodes.back().from = nodes.back().to = base.lastNode;
<<<<<<< HEAD
    nodes.back().key = pair<index_t, index_t>(0, 0);

=======
    nodes.back().key = pair<index_t, index_t>('Z', 0);
   
>>>>>>> 31000dc3
    status = ok;

    sort(nodes.begin(), nodes.end()); // this should be changed into buckets

    mergeUpdateRank();
}

//creates a new PathGraph that is 2^(i+1) sorted from one that is 2^i sorted.
//does so by:
//merging unsorted nodes using a hash join
//sorting the newly made nodes
//merging all nodes together
//updating ranks and adding nodes that become sorted to sorted.
template <typename index_t>
PathGraph<index_t>::PathGraph(PathGraph<index_t>& previous) :
ranks(0), max_label(previous.max_label), temp_nodes(0), generation(previous.generation + 1),
status(error), has_stabilized(false),
report_node_idx(0), report_edge_range(pair<index_t, index_t>(0, 0)), report_M(pair<index_t, index_t>(0, 0)),
report_F_node_idx(0), report_F_location(0)
{

    if(previous.status != ok) {
        return;
	}

#ifndef NDEBUG
    debug = previous.debug;
#endif

// Create hash table for unsorted nodes
	index_t num_unsorted = previous.nodes.size() - previous.ranks;
	index_t table_size = num_unsorted + num_unsorted / 2;
	index_t hash;

	// Initialize array to be used for hash table
	cerr << "Allocating size " << table_size << " array..." << endl;
	EList<PathNode, 1> * nodes_table;
	nodes_table = new EList<PathNode,1> [table_size];

	// Populate hash table
	cerr << "Populating the hash table..." << endl;
	for(index_t i = 0; i < previous.nodes.size(); i++) {
		if(!previous.nodes[i].isSorted()){
			hash = previous.nodes[i].to % table_size;
			nodes_table[hash].push_back(previous.nodes[i]);
		}
	}


// Query against hash table
	cerr << "Querying all nodes against hash table..." << endl;
    new_nodes.resizeExact(table_size); //better heuristic???
    new_nodes.clear();

	// Create combined nodes
    for(index_t i = 0; i < previous.nodes.size(); i++) {
		hash = previous.nodes[i].from % table_size;
	    for(index_t j = 0; j < nodes_table[hash].size(); j++) {
			if(previous.nodes[i].from == nodes_table[hash].get(j).to) {
            	createPathNode(nodes_table[hash].get(j), previous.nodes[i]);
     	   	}
    	}
	}
	delete[] nodes_table;

    temp_nodes = new_nodes.size() + previous.nodes.size();
	status = ok;

	cerr << "Sorting new nodes..." << endl;
    sort(new_nodes.begin(), new_nodes.end());

    cerr << "Merging new nodes into previous.nodes..." << endl;
    mergeAllNodes(previous);
	
    cerr << "Pruning and updating ranks..." << endl;
    mergeUpdateRank();

    if(previous.has_stabilized || (generation >= 11 || ranks >= 0.8 * new_nodes.size())) {
        has_stabilized = true;
    }
}

template <typename index_t>
void PathGraph<index_t>::printInfo()
{
    cerr << "Generation " << generation
         << " (" << temp_nodes << " -> " << nodes.size() << " nodes, "
         << ranks << " ranks)" << endl;
}

//--------------------------------------------------------------------------
template <typename index_t>
bool PathGraph<index_t>::generateEdges(RefGraph<index_t>& base, index_t ftabChars)
{
<<<<<<< HEAD
	return 1;
=======
#if 0
    if(status != sorted)
        return false;
    
    sortByFrom(false);
    base.sortEdgesTo();
    
    // Create edges (from, to) as (from.from, to = rank(to))
    pair<index_t, index_t> pn_range = getNextRange(pair<index_t, index_t>(0, 0));
    pair<index_t, index_t> ge_range = base.getNextEdgeRange(pair<index_t, index_t>(0, 0), false /* from? */);
    edges.resizeExact(nodes.size() + nodes.size() / 4); edges.clear();
    while(pn_range.first < pn_range.second && ge_range.first < ge_range.second) {
        if(nodes[pn_range.first].from == base.edges[ge_range.first].to) {
            for(index_t node = pn_range.first; node < pn_range.second; node++) {
                for(index_t edge = ge_range.first; edge < ge_range.second; edge++) {
                    index_t from = base.edges[edge].from;
                    edges.push_back(PathEdge(from, nodes[node].key.first, base.nodes[from].label));
                }
            }
            pn_range = getNextRange(pn_range);
            ge_range = base.getNextEdgeRange(ge_range, false);
        } else if(nodes[pn_range.first].from < base.edges[ge_range.first].to) {
            pn_range = getNextRange(pn_range);
        } else {
            ge_range = base.getNextEdgeRange(ge_range, false);
        }
    }
    
#ifndef NDEBUG
    if(debug) {
        cerr << "just after creating path edges" << endl;
        cerr << "Ref edges" << endl;
        for(size_t i = 0; i < base.edges.size(); i++) {
            const typename RefGraph<index_t>::Edge& edge = base.edges[i];
            cerr << "\t" << i << "\t" << edge.from << " --> " << edge.to << endl;
        }
        
        cerr << "Path nodes" << endl;
        for(size_t i = 0; i < nodes.size(); i++) {
            const PathNode& node = nodes[i];
            cerr << "\t" << i << "\t(" << node.key.first << ", " << node.key.second << ")\t"
            << node.from << " --> " << node.to << endl;
        }
        
        cerr << "Path edges" << endl;
        for(size_t i = 0; i < edges.size(); i++) {
            const PathEdge& edge = edges[i];
            cerr << "\t" << i << "\tfrom: " << edge.from << "\tranking: " << edge.ranking << "\t" << edge.label << endl;
        }
    }
#endif
    
    sortByKey(); // Restore correct node order
    sortEdges(); // Sort edges by (from.label, to.rank)
    
#ifndef NDEBUG
    if(debug) {
        cerr << "after sorting nodes by ranking and edges by label and ranking" << endl;
        cerr << "Path nodes" << endl;
        for(size_t i = 0; i < nodes.size(); i++) {
            const PathNode& node = nodes[i];
            cerr << "\t" << i << "\t(" << node.key.first << ", " << node.key.second << ")\t"
                 << node.from << " --> " << node.to << endl;
        }
        
        cerr << "Path edges" << endl;
        for(size_t i = 0; i < edges.size(); i++) {
            const PathEdge& edge = edges[i];
            cerr << "\t" << i << "\tfrom: " << edge.from << "\tranking: " << edge.ranking << "\t" << edge.label << endl;
        }
    }
#endif
    
    // Sets PathNode.to = GraphNode.value and PathNode.key.first to outdegree
    // Replaces (from.from, to) with (from, to)
    PathNode* node = nodes.begin(); node->key.first = 0;
    PathEdge* edge = edges.begin();
    while(node != nodes.end() && edge != edges.end()) {
        if(edge->from == node->from) {
            edge->from = node - nodes.begin(); edge++;
            node->key.first++;
        } else {
            node->to = base.nodes[node->from].value;
            node++; node->key.first = 0;
        }
    }
    if(node != nodes.end()) {
        node->to = base.nodes[node->from].value;
    }
    
    // Remove 'Y' node
    assert_gt(nodes.size(), 2);
    nodes.back().key.first = nodes[nodes.size() - 2].key.first;
    nodes[nodes.size() - 2] = nodes.back();
    nodes.pop_back();
    // Adjust edges accordingly
    for(size_t i = 0; i < edges.size(); i++) {
        PathEdge& edge = edges[i];
        if(edge.label == 'Y') {
            edge.label = 'Z';
        } else if(edge.ranking >= nodes.size()) {
            assert_eq(edge.ranking, nodes.size());
            edge.ranking -= 1;
        }
    }
    
#ifndef NDEBUG
    if(debug) {
        cerr << "Path nodes" << endl;
        for(size_t i = 0; i < nodes.size(); i++) {
            const PathNode& node = nodes[i];
            cerr << "\t" << i << "\t(" << node.key.first << ", " << node.key.second << ")\t"
            << node.from << " --> " << node.to << endl;
        }
        
        cerr << "Path edges" << endl;
        for(size_t i = 0; i < edges.size(); i++) {
            const PathEdge& edge = edges[i];
            cerr << "\t" << i << "\tfrom: " << edge.from << "\tranking: " << edge.ranking << "\t" << edge.label << endl;
        }
    }
>>>>>>> 5de39c36cb2493802a3845c80a6a38fcda6320d7
#endif
    
    sortEdgesTo(true);
    status = ready;
    
    // daehwan - for debugging purposes
    // return true;
    
    bwt_string.clear();
    F_array.clear();
    M_array.clear();
    bwt_counts.resizeExact(5); bwt_counts.fillZero();
    for(index_t node = 0; node < nodes.size(); node++) {
        pair<index_t, index_t> edge_range = getEdges(node, false /* from? */);
        for(index_t i = edge_range.first; i < edge_range.second; i++) {
            assert_lt(i, edges.size());
            char label = edges[i].label;
            if(label == 'Y') {
                label = 'Z';
            }
            bwt_string.push_back(label);
            F_array.push_back(i == edge_range.first ? 1 : 0);
            
            if(label != 'Z') {
                char nt = asc2dna[(int)label];
                assert_lt(nt + 1, bwt_counts.size());
                bwt_counts[nt + 1]++;
            }
        }
        for(index_t i = 0; i < nodes[node].key.first; i++) {
            M_array.push_back(i == 0 ? 1 : 0);
        }
    }
    assert_gt(bwt_string.size(), 0);
    assert_eq(bwt_string.size(), F_array.size());
    assert_eq(bwt_string.size(), M_array.size());
    
    for(size_t i = 0; i < bwt_counts.size(); i++) {
        if(i > 0) bwt_counts[i] += bwt_counts[i - 1];
    }
 
#ifndef NDEBUG
    if(debug) {
        cerr << "Path nodes (final)" << endl;
        for(size_t i = 0; i < nodes.size(); i++) {
            const PathNode& node = nodes[i];
            cerr << "\t" << i << "\t(" << node.key.first << ", " << node.key.second << ")\t"
            << node.from << " --> " << node.to << endl;
        }
        
        cerr << "Path edges (final)" << endl;
        for(size_t i = 0; i < edges.size(); i++) {
            const PathEdge& edge = edges[i];
            cerr << "\t" << i << "\tfrom: " << edge.from << "\tranking: " << edge.ranking << "\t" << edge.label << endl;
        }
    
        cerr << "i\tBWT\tF\tM" << endl;
        for(index_t i = 0; i < bwt_string.size(); i++) {
            cerr << i << "\t" << bwt_string[i] << "\t"  // BWT char
            << (int)F_array[i] << "\t"             // F bit value
            << (int)M_array[i] << endl;            // M bit value
        }
        
        for(size_t i = 0; i < bwt_counts.size(); i++) {
            cerr << i << "\t" << bwt_counts[i] << endl;
        }
    }
#endif
#endif
    
    // Test searches, based on paper_example
#if 0
    EList<string> queries;  EList<index_t> answers;
#   if 0
#      if 1
    queries.push_back("GACGT"); answers.push_back(9);
    queries.push_back("GATGT"); answers.push_back(9);
    queries.push_back("GACT");  answers.push_back(9);
    queries.push_back("ATGT");  answers.push_back(4);
    queries.push_back("GTAC");  answers.push_back(10);
    queries.push_back("ACTG");  answers.push_back(3);
#      else
    // rs55902548, at 402, ref, alt, unknown alt
    // queries.push_back("GGCAGCTCCCATGGGTACACACTGGGCCCAGAACTGGGATGGAGGATGCA");
    queries.push_back("GGCAGCTCCCATGGGTACACACTGGTCCCAGAACTGGGATGGAGGATGCA");
    // queries.push_back("GGCAGCTCCCATGGGTACACACTGGACCCAGAACTGGGATGGAGGATGCA");
    
    // rs5759268, at 926787, ref, alt, unknown alt
    // queries.push_back("AAATTGCTCAGCCTTGTGCTGTGCACACCTGGTTCTCTTTCCAGTGTTAT");
    // queries.push_back("AAATTGCTCAGCCTTGTGCTGTGCATACCTGGTTCTCTTTCCAGTGTTAT");
    // queries.push_back("AAATTGCTCAGCCTTGTGCTGTGCAGACCTGGTTCTCTTTCCAGTGTTAT");
#      endif
    
    for(size_t q = 0; q < queries.size(); q++) {
        const string& query = queries[q];
        assert_gt(query.length(), 0);
        index_t top = 0, bot = nodes.size();
        cerr << "Aligning " << query <<  endl;
        
        for(size_t i = 0; i < query.length(); i++) {
            if(top >= bot) break;
            
            int nt = query[query.length() - i - 1];
            nt = asc2dna[nt];
            assert_lt(nt, 4);
            cerr << "\t" << i << ": " << "ACGT"[nt] << endl;
            cerr << "\t\tnode range: [" << top << ", " << bot << ")" << endl;
            
            top = select1(F_array, top + 1);
            bot = select1(F_array, bot + 1);
            cerr << "\t\tBWT range: [" << top << ", " << bot << ")" << endl;
            
            top = bwt_counts[(int)nt] + (top <= 0 ? 0 : rank(bwt_string, top - 1, "ACGT"[nt]));
            bot = bwt_counts[(int)nt] + rank(bwt_string, bot - 1, "ACGT"[nt]);
            cerr << "\t\tLF BWT range: [" << top << ", " << bot << ")" << endl;
            
            top = rank1(M_array, top) - 1;
            bot = rank1(M_array, bot - 1);
            cerr << "\t\tnode range: [" << top << ", " << bot << ")" << endl;
        }
        // assert_eq(top, answers[q]);
        cerr << "finished... ";
        if(top < bot && top < nodes.size()) {
            index_t pos = nodes[top].to;
            index_t gpos = pos;
            const EList<RefRecord>& szs = base.szs;
            for(index_t i = 0; i < szs.size(); i++) {
                gpos += szs[i].off;
                if(pos < szs[i].len) break;
                pos -= szs[i].len;
            }
            
            cerr << "being aligned at " << gpos;
        }
        cerr << endl << endl;
    }
#   endif
    
    // See inconsistencies between F and M arrays
#   if 1
    cerr << endl << endl;
    EList<index_t> tmp_F;
    for(index_t i = 0; i < F_array.size(); i++) {
        if(F_array[i] == 1) tmp_F.push_back(i);
    }
    
    EList<index_t> tmp_M;
    for(index_t i = 0; i < M_array.size(); i++) {
        if(M_array[i] == 1) tmp_M.push_back(i);
    }
    
    index_t max_diff = 0;
    assert_eq(tmp_F.size(), tmp_M.size());
    for(index_t i = 0; i < tmp_F.size(); i++) {
        index_t diff = (tmp_F[i] >= tmp_M[i] ? tmp_F[i] - tmp_M[i] : tmp_M[i] - tmp_F[i]);
        if(diff > max_diff) {
            max_diff = diff;
            cerr << i << "\tdiff: " << max_diff << "\t" << (tmp_F[i] >= tmp_M[i] ? "+" : "-") << endl;
        }
    }
    cerr << "Final: " << tmp_F.back() << " vs. " << tmp_M.back() << endl;
#   endif
    
#endif
    
#ifndef NDEBUG
    // Ftab
    if(ftabChars <= 6) {
        index_t ftabLen = 1 << (ftabChars << 1);
        ftab.resize(ftabLen);
        for(index_t i = 0; i < ftabLen; i++) {
            index_t q = i;
            index_t top = 0, bot = edges.size();
            index_t j = 0;
            for(; j < ftabChars; j++) {
                if(top >= bot) break;
                int nt = q & 0x3; q >>= 2;
                
                top = bwt_counts[(int)nt] + (top <= 0 ? 0 : rank(bwt_string, top - 1, "ACGT"[nt]));
                bot = bwt_counts[(int)nt] + rank(bwt_string, bot - 1, "ACGT"[nt]);
                
                if(top >= bot) break;
                
                top = rank1(M_array, top) - 1;
                bot = rank1(M_array, bot - 1);
                
                top = select1(F_array, top + 1);
                bot = select1(F_array, bot + 1);
            }
            if(j < ftabChars) {
                if(i == 0) {
                    ftab[i].first = ftab[i].second = 0;
                } else {
                ftab[i].first = ftab[i].second = ftab[i-1].second;
                }
            } else {
                ftab[i].first = top;
                ftab[i].second = bot;
            }
        }
    }
#endif
    
    return true;
>>>>>>> 31000dc3
}

template <typename index_t>
EList<pair<index_t, index_t> >* PathGraph<index_t>::getSamples(index_t sample_rate, index_t& max_sample, const RefGraph<index_t>& base)
{
	return 1;
}

//--------------------------------------------------------------------------
template <typename index_t>
void PathGraph<index_t>::createPathNode(const PathNode& left, const PathNode& right)
{
    new_nodes.expand();
    new_nodes.back().from = left.from;
    new_nodes.back().to = right.to;
    new_nodes.back().key = pair<index_t, index_t>(left.key.first, right.key.first);
}

// Performs a simple "two finger" merge
// Importantly only writes sorted nodes from previous.nodes
template <typename index_t>
void PathGraph<index_t>::mergeAllNodes(PathGraph& previous)
{
	index_t curr_s = 0;
	index_t curr_u = 0;
	nodes.resizeExact(previous.nodes.size() + new_nodes.size()); // this is an overestimate
	nodes.clear();

	while(previous.nodes.size() > curr_s || new_nodes.size() > curr_u) {
		if(new_nodes.size() > curr_u && (previous.nodes.size() <= curr_s || new_nodes[curr_u] < previous.nodes[curr_s])) {
			nodes.push_back(new_nodes[curr_u]);
			curr_u++;
		} else {
			//only write if sorted
			if(previous.nodes[curr_s].isSorted()) {
				nodes.push_back(previous.nodes[curr_s]);
			}
			curr_s++;
		}
	previous.new_nodes.clear();
	}
}


template <typename index_t>
void PathGraph<index_t>::mergeUpdateRank()
{
    // Update ranks
    index_t rank = 0;
    pair<index_t, index_t> key = nodes.front().key;
    for(index_t i = 0; i < nodes.size(); i++) {
        PathNode& node = nodes[i];
        if(node.key != key) {
            key = node.key;
            rank++;
        }
        node.key = pair<index_t, index_t>(rank, 0);
    }

    // Merge equivalent nodes
    index_t curr = 0;
    pair<index_t, index_t> range(0, 0); // Empty range
    while(true) {
        range = nextMaximalSet(range);
        if(range.first >= range.second)
            break;
        nodes[curr] = nodes[range.first]; curr++;
    }
    nodes.resize(curr);

    // Set nodes that become sorted as sorted
    PathNode* candidate = &nodes.front();
    key = candidate->key; ranks = 1;
    for(index_t i = 1; i < nodes.size(); i++) {
        if(nodes[i].key != key) {
            if(candidate != NULL) {
                candidate->setSorted();
            }
            candidate = &nodes[i];
            key = candidate->key; ranks++;
        } else {
            candidate = NULL;
        }
    }
    if(candidate != NULL) {
        candidate->setSorted();
    }

    // Only done on last iteration
    // Replace the ranks of a sorted graph so that rank(i) = i
    // Merges may otherwise leave gaps in the ranks
    if(ranks == nodes.size()) {
        for(index_t i = 0; i < nodes.size(); i++) {
            nodes[i].key.first = i;
        }
        status = sorted;
    }

#ifndef NDEBUG
    if(debug) {
        cerr << "Path nodes (" << generation << "-generation) after merge" << endl;
        for(size_t i = 0; i < nodes.size(); i++) {
            const PathNode& node = nodes[i];
            cerr << "\t" << i << "\t(" << node.key.first << ", " << node.key.second << ")\t"
                 << node.from << " --> " << node.to << (node.isSorted() ? "\tsorted" : "") << endl;
        }
    }
#endif
}

// Returns the next maximal mergeable set of PathNodes.
// A set of PathNodes sharing adjacent keys is mergeable, if each of the
// PathNodes begins in the same GraphNode, and no other PathNode shares
// the key. If the maximal set is empty, returns the next PathNode.
template <typename index_t>
pair<index_t, index_t> PathGraph<index_t>::nextMaximalSet(pair<index_t, index_t> range) {
    if(range.second >= nodes.size()) {
        return pair<index_t, index_t>(0, 0);
    }

    range.first = range.second;
    range.second = range.first + 1;
    if(range.first > 0 && nodes[range.first - 1].key == nodes[range.first].key) {
        return range;
    }

    for(index_t i = range.second; i < nodes.size(); i++) {
        if(nodes[i - 1].key != nodes[i].key) {
            range.second = i;
        }
        if(nodes[i].from != nodes[range.first].from) {
            return range;
        }
    }

    range.second = nodes.size();
    return range;
}

#endif /*GBWT_GRAPH_H_*/<|MERGE_RESOLUTION|>--- conflicted
+++ resolved
@@ -1071,8 +1071,6 @@
 static const uint8_t WORD_BITS = sizeof(TIndexOffU) * 8;
 
 //--------------------------------------------------------------------------
-//############################################################################################################################
-//############################################################################################################################
 
 template <typename index_t>
 class PathGraph {
@@ -1157,12 +1155,7 @@
     index_t getNumEdges() const { return edges.size(); }
 
     //
-<<<<<<< HEAD
-    bool nextRow(int& gbwtChar, int& F, int& M, index_t& pos, index_t& firstSeq, index_t& lastSeq, index_t ftabChars = 10) {
-    	return true;
-=======
     bool nextRow(int& gbwtChar, int& F, int& M, index_t& pos) {
->>>>>>> 31000dc3
         if(report_node_idx >= nodes.size()) return false;
         bool firstOutEdge = false;
         if(report_edge_range.first >= report_edge_range.second) {
@@ -1181,28 +1174,7 @@
         const PathNode& node = nodes[report_node_idx];
         pos = node.to;
         F = (firstOutEdge ? 1 : 0);
-<<<<<<< HEAD
-
-        // daehwan - for debugging purposes
-        if(report_node_idx == 2) {
-            int kk = 0;
-            kk += 20;
-        }
-
-        assert_lt(edge.ranking, nodes.size());
-        const PathNode& next_node = nodes[edge.ranking];
-        if(gbwtChar != '$' && next_node.key.first != numeric_limits<index_t>::max()) {
-            assert_neq(next_node.key.second, numeric_limits<index_t>::max());
-            int nt = asc2dna[(int)gbwtChar];
-            firstSeq = (nt << (ftabChars - 1)) | next_node.key.first;
-            lastSeq = (nt << (ftabChars - 1)) | next_node.key.second;
-        } else {
-            firstSeq = numeric_limits<index_t>::max();
-            lastSeq = numeric_limits<index_t>::max();
-        }
-
-=======
->>>>>>> 31000dc3
+
         report_edge_range.first++;
         if(report_edge_range.first >= report_edge_range.second) {
             report_node_idx++;
@@ -1364,13 +1336,8 @@
     assert_eq(base.nodes[base.lastNode].label, 'Z');
     nodes.expand();
     nodes.back().from = nodes.back().to = base.lastNode;
-<<<<<<< HEAD
-    nodes.back().key = pair<index_t, index_t>(0, 0);
-
-=======
     nodes.back().key = pair<index_t, index_t>('Z', 0);
-   
->>>>>>> 31000dc3
+
     status = ok;
 
     sort(nodes.begin(), nodes.end()); // this should be changed into buckets
@@ -1465,10 +1432,6 @@
 template <typename index_t>
 bool PathGraph<index_t>::generateEdges(RefGraph<index_t>& base, index_t ftabChars)
 {
-<<<<<<< HEAD
-	return 1;
-=======
-#if 0
     if(status != sorted)
         return false;
     
@@ -1589,7 +1552,6 @@
             cerr << "\t" << i << "\tfrom: " << edge.from << "\tranking: " << edge.ranking << "\t" << edge.label << endl;
         }
     }
->>>>>>> 5de39c36cb2493802a3845c80a6a38fcda6320d7
 #endif
     
     sortEdgesTo(true);
@@ -1657,7 +1619,6 @@
             cerr << i << "\t" << bwt_counts[i] << endl;
         }
     }
-#endif
 #endif
     
     // Test searches, based on paper_example
@@ -1794,7 +1755,6 @@
 #endif
     
     return true;
->>>>>>> 31000dc3
 }
 
 template <typename index_t>
