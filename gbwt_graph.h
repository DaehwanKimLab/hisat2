/*
 * Copyright 2015, Daehwan Kim <infphilo@gmail.com>, Joe Paggi <jpaggi@mit.edu>
 *
 * This file is part of HISAT 2.
 *
 * HISAT 2 is free software: you can redistribute it and/or modify
 * it under the terms of the GNU General Public License as published by
 * the Free Software Foundation, either version 3 of the License, or
 * (at your option) any later version.
 *
 * HISAT 2 is distributed in the hope that it will be useful,
 * but WITHOUT ANY WARRANTY; without even the implied warranty of
 * MERCHANTABILITY or FITNESS FOR A PARTICULAR PURPOSE.  See the
 * GNU General Public License for more details.
 *
 * You should have received a copy of the GNU General Public License
 * along with HISAT 2.  If not, see <http://www.gnu.org/licenses/>.
 */

#ifndef GBWT_GRAPH_H_
#define GBWT_GRAPH_H_

#include <string>
#include <stdexcept>
#include <iostream>
#include <fstream>
#include <stdlib.h>
#include <map>
#include <deque>
#include <time.h>
<<<<<<< HEAD
#include "alt.h"
=======
#include "radix_sort.h"
>>>>>>> a096d3a8

// Reference:
// Jouni Sirén, Niko Välimäki, and Veli Mäkinen: Indexing Graphs for Path Queries with Applications in Genome Research.
// IEEE/ACM Transactions on Computational Biology and Bioinformatics 11(2):375-388, 2014.
// http://ieeexplore.ieee.org/xpl/articleDetails.jsp?arnumber=6698337

//--------------------------------------------------------------------------

template <typename index_t> class PathGraph;

// Note: I wrote the following codes based on Siren's work, gcsa (see the reference above).
template <typename index_t>
class RefGraph {
    friend class PathGraph<index_t>;
public:
    struct Node {
        char    label; // ACGTN + Y(head) + Z(tail)
        index_t value; // location in a whole genome
        
        Node() { reset(); }
        Node(char label_, index_t value_) : label(label_), value(value_) {}
        void reset() { label = 0; value = 0; }

        bool write(ofstream& f_out, bool bigEndian) const {
            writeIndex<index_t>(f_out, value, bigEndian);
            writeU16(f_out, label, bigEndian);
            return true;
        }

        bool read(ifstream& f_in, bool bigEndian) {
            value = readIndex<index_t>(f_in, bigEndian);
            label = (char)readU16(f_in, bigEndian);
            return true;
        }

        bool operator== (const Node& o) const {
            if(value != o.value) return false;
            if(label != o.label) return false;
            return true;
        }

        bool operator< (const Node& o) const {
            if(value != o.value) return value < o.value;
            return label < o.label;
        }
    };

    struct Edge {
        index_t from; // from Node
        index_t to;   // to Node

        Edge() {}
        Edge(index_t from_, index_t to_) : from(from_), to(to_) {}

        bool write(ofstream& f_out, bool bigEndian) const {
            writeIndex<index_t>(f_out, from, bigEndian);
            writeIndex<index_t>(f_out, to, bigEndian);
            return true;
        }

        bool read(ifstream& f_in, bool bigEndian) {
            from = readIndex<index_t>(f_in, bigEndian);
            to = readIndex<index_t>(f_in, bigEndian);
            return true;
        }

        bool operator< (const Edge& o) const {
            if(from != o.from) return from < o.from;
            return to < o.to;
        }
    };
    static index_t EdgeTo (Edge& a) {
    	return a.to;
    }

    struct EdgeFromCmp {
        bool operator() (const Edge& a, const Edge& b) const {
            return a.from < b.from;
        }
    };

    struct EdgeToCmp {
        bool operator() (const Edge& a, const Edge& b) const {
            return a.to < b.to;
        };
    };

public:
    RefGraph(const SString<char>& s,
             const EList<RefRecord>& szs,
             const EList<ALT<index_t> >& alts,
             const string& out_fname,
             int nthreads_,
             bool verbose);

    bool repOk() { return true; }

    void write(const std::string& base_name) {}
    void printInfo() {}

private:
    static bool isReverseDeterministic(EList<Node>& nodes, EList<Edge>& edges);
    static void reverseDeterminize(EList<Node>& nodes, EList<Edge>& edges, index_t& lastNode, index_t lastNode_add = 0);

    static void sortEdgesFrom(EList<Edge>& edges) {
        std::sort(edges.begin(), edges.end(), EdgeFromCmp());
    }
    static void sortEdgesTo(EList<Edge>& edges) {
        std::sort(edges.begin(), edges.end(), EdgeToCmp());
    }

    // Return edge ranges [begin, end)
    static pair<index_t, index_t> findEdges(const EList<Edge>& edges, index_t node, bool from);
    static pair<index_t, index_t> findEdgesFrom(const EList<Edge>& edges, index_t node) {
        return findEdges(edges, node, true);
    }
    static pair<index_t, index_t> findEdgesTo(const EList<Edge>& edges, index_t node) {
        return findEdges(edges, node, false);
    }
    static pair<index_t, index_t> getNextEdgeRange(const EList<Edge>& sep_edges, pair<index_t, index_t> range, bool from) {
        if(range.second >= sep_edges.size()) {
            return pair<index_t, index_t>(0, 0);
        }
        range.first = range.second; range.second++;

        if(from) {
            while(range.second < sep_edges.size() && sep_edges[range.second].from == sep_edges[range.first].from) {
                range.second++;
            }
        } else {
            while(range.second < sep_edges.size() && sep_edges[range.second].to == sep_edges[range.first].to) {
                range.second++;
            }
        }
        return range;
    }

private:
    struct ThreadParam {
        // input
        index_t                      thread_id;
        RefGraph<index_t>*           refGraph;
        const SString<char>*         s;
        const EList<ALT<index_t> >*  alts;
        string                       out_fname;
        bool                         bigEndian;

        // output
        index_t                      num_nodes;
        index_t                      num_edges;
        index_t                      lastNode;
        bool                         multipleHeadNodes;
    };
    static void buildGraph_worker(void* vp);

private:
    EList<RefRecord> szs;
    EList<RefRecord> tmp_szs;

    EList<Node> nodes;
    EList<Edge> edges;
    index_t     lastNode; // Z

    int         nthreads;

#ifndef NDEBUG
    bool        debug;
#endif

private:
    // Following composite nodes and edges are used to reverse-determinize an automaton.
    struct CompositeNodeIDs {
        index_t id;
        EList<index_t> add_ids;
        
        CompositeNodeIDs() {
            id = (index_t)INDEX_MAX;
        }      
        
        bool operator<(const CompositeNodeIDs& o) const {
            if(id != o.id) return id < o.id;
            if(add_ids.size() != o.add_ids.size()) return add_ids.size() < o.add_ids.size();
            for(index_t i = 0; i < add_ids.size(); i++) {
                assert_lt(i, o.add_ids.size());
                if(add_ids[i] != o.add_ids[i]) return add_ids[i] < o.add_ids[i];
            }
            return false;
        }
        
        index_t size() const {
            if(id == (index_t)INDEX_MAX) return 0;
            return add_ids.size() + 1;
        }
        index_t getID(index_t i) const {
            if(i == 0) return id;
            else {
                i -= 1;
                assert_lt(i, add_ids.size());
                return add_ids[i];
            }
        }
        void push_back(index_t node_id) {
            if(id == (index_t)INDEX_MAX) id = node_id;
            else add_ids.push_back(node_id);
        }
    };
    
    struct CompositeNode {
        CompositeNodeIDs           nodes;
        index_t                    id;
        char                       label;
        index_t                    value;

        CompositeNode() { reset(); }

        CompositeNode(char label_, index_t node_id) :
        id(0), label(label_)
        {
            nodes.push_back(node_id);
        }

        Node getNode() const {
            return Node(label, value);
        }

        void reset() {
            nodes.id = (index_t)INDEX_MAX;
            nodes.add_ids.clear();
            id = 0;
            label = 0;
            value = 0;
        }
    };

    struct CompositeEdge {
        index_t from;
        index_t to;

        CompositeEdge() : from(0), to(0) {}
        CompositeEdge(index_t from_, index_t to_) : from(from_), to(to_) {}

        Edge getEdge(const EList<CompositeNode>& nodes) const
        {
            assert_lt(from, nodes.size());
            const CompositeNode& from_node = nodes[from];
            assert_lt(to, nodes.size());
            const CompositeNode& to_node = nodes[to];
            return Edge(from_node.id, to_node.id);
        }

        bool operator < (const CompositeEdge& o) const
        {
            return from < o.from;
        }
    };

    struct TempNodeLabelCmp {
        TempNodeLabelCmp(const EList<Node>& nodes_) : nodes(nodes_) {}
        bool operator() (index_t a, index_t b) const {
            assert_lt(a, nodes.size());
            assert_lt(b, nodes.size());
            return nodes[a].label < nodes[b].label;
        }

        const EList<Node>& nodes;
    };
};

/**
 * Load reference sequence file and alt information.
 * Construct a reference graph
 */
template <typename index_t>
RefGraph<index_t>::RefGraph(const SString<char>& s,
                            const EList<RefRecord>& szs,
                            const EList<ALT<index_t> >& alts,
                            const string& out_fname,
                            int nthreads_,
                            bool verbose)
: lastNode(0), nthreads(nthreads_)
{
    const bool bigEndian = false;

    assert_gt(nthreads, 0);
    assert_gt(szs.size(), 0);
    index_t jlen = s.length();

#ifndef NDEBUG
    debug = (jlen <= 20);
#endif

    // a memory-efficient way to create a population graph with known ALTs
    bool frag_automaton = jlen >= (1 << 16);
    if(frag_automaton) {
        {
            EList<pair<index_t, index_t> > alt_ranges; // each range inclusive
            for(index_t i = 0; i < alts.size(); i++) {
                const ALT<index_t>& alt = alts[i];
                // daehwan - for debugging purposes
                if(alt.type == ALT_SPLICESITE)
                    continue;
                
                index_t left_relax = 10, right_relax = 10;
                if(alt.type == ALT_SNP_INS) {
                    right_relax = 128;
                }
                pair<index_t, index_t> range;
                range.first = alt.pos > left_relax ? alt.pos - left_relax - 1 : 0;
                if(alt.type == ALT_SNP_SGL) {
                    range.second = alt.pos + 1;
                } else if(alt.type == ALT_SNP_DEL) {
                    assert_gt(alt.len, 0);
                    range.second = alt.pos + alt.len;
                } else if(alt.type == ALT_SNP_INS) {
                    assert_gt(alt.len, 0);
                    range.second = alt.pos;
                } else assert(false);
                range.second += right_relax;

                if(alt_ranges.empty() || alt_ranges.back().second + 1 < range.first) {
                    alt_ranges.push_back(range);
                } else {
                    assert_leq(alt_ranges.back().first, range.first);
                    if(alt_ranges.back().second < range.second) {
                        alt_ranges.back().second = range.second;
                    }
                }
            }

            index_t chunk_size = 1 << 20;
            index_t pos = 0, range_idx = 0;
            for(index_t i = 0; i < szs.size(); i++) {
                if(szs[i].len == 0) continue;
                if(szs[i].len <= chunk_size) {
                    tmp_szs.push_back(szs[i]);
                    pos += szs[i].len;
                } else {
                    index_t num_chunks = (szs[i].len + chunk_size - 1) / chunk_size;
                    assert_gt(num_chunks, 1);
                    index_t modified_chunk_size = szs[i].len / num_chunks;
                    index_t after_pos = pos + szs[i].len;
                    ASSERT_ONLY(index_t sum_len = 0);
                    while(pos < after_pos) {
                        index_t target_pos = pos + modified_chunk_size;
                        if(target_pos < after_pos) {
                            for(; range_idx < alt_ranges.size(); range_idx++) {
                                if(target_pos < alt_ranges[range_idx].first) break;
                            }
                            pair<index_t, index_t> alt_free_range;
                            if(range_idx == 0) {
                                alt_free_range.first = 0;
                            } else {
                                alt_free_range.first = alt_ranges[range_idx - 1].second + 1;
                                if(alt_free_range.first >= jlen) {
                                    alt_free_range.first = jlen - 1;
                                }
                            }

                            if(range_idx == alt_ranges.size()) {
                                alt_free_range.second = jlen - 1;
                            } else {
                                alt_free_range.second = alt_ranges[range_idx].first - 1;
                            }

                            assert_leq(alt_free_range.first, alt_free_range.second);
                            if(target_pos < alt_free_range.first) target_pos = alt_free_range.first;
                            if(target_pos > after_pos) target_pos = after_pos;
                        } else {
                            target_pos = after_pos;
                        }

                        tmp_szs.expand();
                        tmp_szs.back().len = target_pos - pos;
                        tmp_szs.back().off = 0;
                        pos = target_pos;
                        ASSERT_ONLY(sum_len += tmp_szs.back().len);
                    }
                    assert_eq(pos, after_pos);
                    assert_eq(sum_len, szs[i].len);
                }
            }
#ifndef NDEBUG
            index_t modified_jlen = 0;
            for(index_t i = 0; i < tmp_szs.size(); i++) {
                modified_jlen += tmp_szs[i].len;
            }
            assert_eq(modified_jlen, jlen);
#endif
        }

        assert_gt(nthreads, 0);
        AutoArray<tthread::thread*> threads(nthreads);
        EList<ThreadParam> threadParams;
        for(index_t i = 0; i < (index_t)nthreads; i++) {
            threadParams.expand();
            threadParams.back().thread_id = i;
            threadParams.back().refGraph = this;
            threadParams.back().s = &s;
            threadParams.back().alts = &alts;
            threadParams.back().out_fname = out_fname;
            threadParams.back().bigEndian = bigEndian;
            threadParams.back().num_nodes = 0;
            threadParams.back().num_edges = 0;
            threadParams.back().lastNode = 0;
            threadParams.back().multipleHeadNodes = false;
            if(nthreads == 1) {
                buildGraph_worker((void*)&threadParams.back());
            } else {
                threads[i] = new tthread::thread(buildGraph_worker, (void*)&threadParams.back());
            }
        }

        if(nthreads > 1) {
            for(index_t i = 0; i < (index_t)nthreads; i++)
                threads[i]->join();
        }

        index_t num_nodes = 0, num_edges = 0;
        for(index_t i = 0; i < threadParams.size(); i++) {
            num_nodes += threadParams[i].num_nodes;
            num_edges += threadParams[i].num_edges;
            // Make room for edges spanning graphs by different threads
            if(i > 0) {
                num_edges += 16;
            }
        }
        nodes.resizeExact(num_nodes); nodes.clear();
        edges.resizeExact(num_edges); edges.clear();

        // Read all the nodes and edges
        EList<index_t> tail_nodes;
        bool multipleHeadNodes = false;
        for(index_t i = 0; i < threadParams.size(); i++) {
            if(threadParams[i].multipleHeadNodes) multipleHeadNodes = true;
            std::ostringstream number; number << i;
            string rg_fname = out_fname + "." + number.str() + ".rf";
            ifstream rg_in_file(rg_fname.c_str(), ios::binary);
            if(!rg_in_file.good()) {
                cerr << "Could not open file for reading a reference graph: \"" << rg_fname << "\"" << endl;
                throw 1;
            }
            index_t curr_num_nodes = nodes.size();
            ASSERT_ONLY(index_t curr_num_edges = edges.size());
            ASSERT_ONLY(index_t num_spanning_edges = 0);
            // Read nodes to be connected to last nodes in a previous thread
            if(i > 0) {
                assert_gt(tail_nodes.size(), 0)
                index_t num_head_nodes = readIndex<index_t>(rg_in_file, bigEndian);
                for(index_t j = 0; j < num_head_nodes; j++) {
                    index_t head_node = readIndex<index_t>(rg_in_file, bigEndian);
                    for(index_t k = 0; k < tail_nodes.size(); k++) {
                        edges.expand();
                        edges.back().from = tail_nodes[k];
                        edges.back().to = head_node + curr_num_nodes;
                        ASSERT_ONLY(num_spanning_edges++);
                    }
                }
            }
            while(!rg_in_file.eof()) {
                index_t tmp_num_nodes = readIndex<index_t>(rg_in_file, bigEndian);
                for(index_t i = 0; i < tmp_num_nodes; i++) {
                    nodes.expand();
                    nodes.back().read(rg_in_file, bigEndian);
                }
                index_t tmp_num_edges = readIndex<index_t>(rg_in_file, bigEndian);
                for(index_t i = 0; i < tmp_num_edges; i++) {
                    edges.expand();
                    edges.back().read(rg_in_file, bigEndian);
                    edges.back().from += curr_num_nodes;
                    edges.back().to += curr_num_nodes;
                }

                if(nodes.size() >= curr_num_nodes + threadParams[i].num_nodes) {
                    assert_eq(nodes.size(), curr_num_nodes + threadParams[i].num_nodes);
                    assert_eq(edges.size(), curr_num_edges + num_spanning_edges + threadParams[i].num_edges);
                    // Read last nodes in this thread
                    tail_nodes.clear();
                    if(i + 1 < (index_t)nthreads) {
                        index_t num_tail_nodes = readIndex<index_t>(rg_in_file, bigEndian);
                        for(index_t j = 0; j < num_tail_nodes; j++) {
                            index_t tail_node = readIndex<index_t>(rg_in_file, bigEndian);
                            tail_nodes.push_back(tail_node + curr_num_nodes);
                        }
                    }
                    break;
                }
            }
            rg_in_file.close();
            std::remove(rg_fname.c_str());
            if(i + 1 == (index_t)nthreads) {
                lastNode = threadParams.back().lastNode + curr_num_nodes;
                assert_lt(lastNode, nodes.size());
                assert_eq(nodes[lastNode].label, 'Z');
            }
        }

        if(multipleHeadNodes) {
            if(!isReverseDeterministic(nodes, edges)) {
                if(verbose) cerr << "\tis not reverse-deterministic, so reverse-determinize..." << endl;
                reverseDeterminize(nodes, edges, lastNode);
            }
        }
        assert(isReverseDeterministic(nodes, edges));
    } else { // this is memory-consuming, but simple to implement
        index_t num_predicted_nodes = (index_t)(jlen * 1.2);
        nodes.reserveExact(num_predicted_nodes);
        edges.reserveExact(num_predicted_nodes);

        // Created head node
        nodes.expand();
        nodes.back().label = 'Y';
        nodes.back().value = 0;
        // Create nodes and edges corresponding to a reference genome
        for(size_t i = 0; i < s.length(); i++) {
            nodes.expand();
            nodes.back().label = "ACGT"[(int)s[i]];
            nodes.back().value = i;

            assert_geq(nodes.size(), 2);
            edges.expand();
            edges.back().from = nodes.size() - 2;
            edges.back().to = nodes.size() - 1;
        }

        // Create tail node
        nodes.expand();
        nodes.back().label = 'Z';
        nodes.back().value = s.length();
        lastNode = nodes.size() - 1;
        edges.expand();
        edges.back().from = nodes.size() - 2;
        edges.back().to = nodes.size() - 1;

        // Create nodes and edges for SNPs
        for(size_t i = 0; i < alts.size(); i++) {
            const ALT<index_t>& alt = alts[i];
            if(alt.pos >= s.length()) break;
            if(alt.type == ALT_SNP_SGL) {
                assert_eq(alt.len, 1);
                nodes.expand();
                assert_lt(alt.seq, 4);
                assert_neq(alt.seq & 0x3, s[alt.pos]);
                nodes.back().label = "ACGT"[alt.seq];
                nodes.back().value = alt.pos;
                edges.expand();
                edges.back().from = alt.pos;
                edges.back().to = nodes.size() - 1;
                edges.expand();
                edges.back().from = nodes.size() - 1;
                edges.back().to = alt.pos + 2;
            }
            else if(alt.type == ALT_SNP_DEL) {
                assert_gt(alt.len, 0);
                if(alt.pos + alt.len >= s.length()) break;
                edges.expand();
                edges.back().from = alt.pos;
                edges.back().to = alt.pos + alt.len + 1;
            } else if(alt.type == ALT_SNP_INS) {
                assert_gt(alt.len, 0);
                for(size_t j = 0; j < alt.len; j++) {
                    uint64_t bp = alt.seq >> ((alt.len - j - 1) << 1);
                    bp &= 0x3;
                    char ch = "ACGT"[bp];
                    nodes.expand();
                    nodes.back().label = ch;
                    nodes.back().value = (index_t)INDEX_MAX;
                    edges.expand();
                    edges.back().from = (j == 0 ? alt.pos : nodes.size() - 2);
                    edges.back().to = nodes.size() - 1;
                }
                edges.expand();
                edges.back().from = nodes.size() - 1;
                edges.back().to = alt.pos + 1;
            } else {
                assert(false);
            }
        }

        if(!isReverseDeterministic(nodes, edges)) {
            if(verbose) cerr << "\tis not reverse-deterministic, so reverse-determinize..." << endl;
            reverseDeterminize(nodes, edges, lastNode);
            assert(isReverseDeterministic(nodes, edges));
        }
    }
    
    // daehwan - for debugging purposes
#if 0
    cout << "num nodes: " << nodes.size() << endl;
    for(index_t i = 0; i < nodes.size(); i++) {
        const Node& n = nodes[i];
        cout << i << "\t" << n.label << "\t" << n.value << endl;
    }
    
    sort(edges.begin(), edges.end());
    cout << "num edges: " << edges.size() << endl;
    for(index_t i = 0; i < edges.size(); i++) {
        const Edge& e = edges[i];
        cout << i << "\t" << e.from << " --> " << e.to << endl;
    }
    exit(1);
#endif
}

template <typename index_t>
pair<index_t, index_t> RefGraph<index_t>::findEdges(const EList<Edge>& edges, index_t node, bool from) {
    pair<index_t, index_t> range(0, 0);
    assert_gt(edges.size(), 0);

    // Find lower bound
    index_t low = 0, high = edges.size() - 1;
    index_t temp;
    while(low < high) {
        index_t mid = low + (high - low) / 2;
        temp = (from ? edges[mid].from : edges[mid].to);
        if(node == temp) {
            high = mid;
        } else if(node < temp) {
            if(mid == 0) {
                return pair<index_t, index_t>(0, 0);
            }

            high = mid - 1;
        } else {
            low = mid + 1;
        }
    }
    temp = (from ? edges[low].from : edges[low].to);
    if(node == temp) {
        range.first = low;
    } else {
        return range;
    }

    // Find upper bound
    high = edges.size() - 1;
    while(low < high)
    {
        index_t mid = low + (high - low + 1) / 2;
        temp = (from ? edges[mid].from : edges[mid].to);
        if(node == temp) {
            low = mid;
        } else {
            assert_lt(node, temp);
            high = mid - 1;
        }
    }
#ifndef NDEBUG
    temp = (from ? edges[high].from : edges[high].to);
    assert_eq(node, temp);
#endif
    range.second = high + 1;
    return range;
}

template <typename index_t>
void RefGraph<index_t>::buildGraph_worker(void* vp) {
    ThreadParam* threadParam = (ThreadParam*)vp;
    RefGraph<index_t>& refGraph = *(threadParam->refGraph);

    const SString<char>& s = *(threadParam->s);
    index_t jlen = s.length();

    const EList<ALT<index_t> >& alts = *(threadParam->alts);

    EList<Node> nodes; EList<Edge> edges;
    const EList<RefRecord>& tmp_szs = refGraph.tmp_szs;

    index_t thread_id = threadParam->thread_id;
    index_t nthreads = refGraph.nthreads;
    std::ostringstream number; number << thread_id;
    const string rg_fname = threadParam->out_fname + "." + number.str() + ".rf";
    ofstream rg_out_file(rg_fname.c_str(), ios::binary);
    if(!rg_out_file.good()) {
        cerr << "Could not open file for writing a reference graph: \"" << rg_fname << "\"" << endl;
        throw 1;
    }

    const bool bigEndian = threadParam->bigEndian;

    index_t& lastNode = threadParam->lastNode;

    index_t& num_nodes = threadParam->num_nodes;
    index_t& num_edges = threadParam->num_edges;
    index_t szs_idx = 0, szs_idx_end = tmp_szs.size();
    if(threadParam->thread_id != 0) {
        szs_idx = (tmp_szs.size() / nthreads) * thread_id;
    }
    if(thread_id + 1 < nthreads) {
        szs_idx_end = (tmp_szs.size() / nthreads) * (thread_id + 1);
    }

    index_t curr_pos = 0;
    for(index_t i = 0; i < szs_idx; i++) {
        curr_pos += tmp_szs[i].len;
    }
    EList<index_t> prev_tail_nodes;
    index_t alt_idx = 0;
    for(; szs_idx < szs_idx_end; szs_idx++) {
        index_t curr_len = tmp_szs[szs_idx].len;
        if(curr_len <= 0) continue;
        index_t num_predicted_nodes = (index_t)(curr_len * 1.2);
        nodes.resizeExact(num_predicted_nodes); nodes.clear();
        edges.resizeExact(num_predicted_nodes); edges.clear();

        // Created head node
        nodes.expand();
        nodes.back().label = 'Y';
        nodes.back().value = 0;

        // Create nodes and edges corresponding to a reference genome
        assert_leq(curr_pos + curr_len, s.length());
        for(size_t i = curr_pos; i < curr_pos + curr_len; i++) {
            nodes.expand();
            nodes.back().label = "ACGT"[(int)s[i]];
            nodes.back().value = i;
            assert_geq(nodes.size(), 2);
            edges.expand();
            edges.back().from = nodes.size() - 2;
            edges.back().to = nodes.size() - 1;
        }

        // Create tail node
        nodes.expand();
        nodes.back().label = 'Z';
        nodes.back().value = s.length();
        lastNode = nodes.size() - 1;
        edges.expand();
        edges.back().from = nodes.size() - 2;
        edges.back().to = nodes.size() - 1;

        // Create nodes and edges for SNPs
        for(; alt_idx < alts.size(); alt_idx++) {
            const ALT<index_t>& alt = alts[alt_idx];
            // daehwan - for debugging purposes
            if(alt.type == ALT_SPLICESITE)
                continue;
            
            if(alt.pos < curr_pos) continue;
            assert_geq(alt.pos, curr_pos);
            if(alt.pos >= curr_pos + curr_len) break;
            if(alt.type == ALT_SNP_SGL) {
                assert_eq(alt.len, 1);
                nodes.expand();
                assert_lt(alt.seq, 4);
                assert_neq(alt.seq & 0x3, s[alt.pos]);
                nodes.back().label = "ACGT"[alt.seq];
                nodes.back().value = alt.pos;
                edges.expand();
                edges.back().from = alt.pos - curr_pos;
                edges.back().to = nodes.size() - 1;
                edges.expand();
                edges.back().from = nodes.size() - 1;
                edges.back().to = alt.pos - curr_pos + 2;
            } else if(alt.type == ALT_SNP_DEL) {
                assert_gt(alt.len, 0);
                edges.expand();
                edges.back().from = alt.pos - curr_pos;
                edges.back().to = alt.pos - curr_pos + alt.len + 1;
            } else if(alt.type == ALT_SNP_INS) {
                assert_gt(alt.len, 0);
                for(size_t j = 0; j < alt.len; j++) {
                    uint64_t bp = alt.seq >> ((alt.len - j - 1) << 1);
                    bp &= 0x3;
                    char ch = "ACGT"[bp];
                    nodes.expand();
                    nodes.back().label = ch;
                    nodes.back().value = (index_t)INDEX_MAX;
                    edges.expand();
                    edges.back().from = (j == 0 ? alt.pos - curr_pos : nodes.size() - 2);
                    edges.back().to = nodes.size() - 1;
                }
                edges.expand();
                edges.back().from = nodes.size() - 1;
                edges.back().to = alt.pos - curr_pos + 1;
            } else {
                assert(false);
            }
        }

#ifndef NDEBUG
        if(refGraph.debug) {
            cerr << "Nodes:" << endl;
            for(size_t i = 0; i < nodes.size(); i++) {
                const Node& node = nodes[i];
                cerr << "\t" << i << "\t" << node.label << "\t" << node.value << endl;
            }
            cerr << endl;
            cerr << "Edges: " << endl;
            for(size_t i = 0; i < edges.size(); i++) {
                const Edge& edge = edges[i];
                cerr << "\t" << i << "\t" << edge.from << " --> " << edge.to << endl;
            }
            cerr << endl;
        }
#endif

        if(!isReverseDeterministic(nodes, edges)) {
            reverseDeterminize(nodes, edges, lastNode, curr_pos > 0 ? curr_pos + 1 : 0);
            assert(isReverseDeterministic(nodes, edges));
        }

        // Identify head
        index_t head_node = nodes.size();
        for(index_t i = 0; i < nodes.size(); i++) {
            if(nodes[i].label == 'Y') {
                head_node = i;
                break;
            }
        }
        assert_lt(head_node, nodes.size());
        index_t tail_node = lastNode; assert_lt(tail_node, nodes.size());

        // Update edges
        const index_t invalid = (index_t)INDEX_MAX;
        bool head_off = curr_pos > 0, tail_off = curr_pos + curr_len < jlen;
        for(index_t i = 0; i < edges.size(); i++) {
            index_t from = edges[i].from;
            from = from + num_nodes;
            if(head_off && edges[i].from > head_node) from -= 1;
            if(tail_off && edges[i].from > tail_node) from -= 1;
            if(head_off && edges[i].from == head_node) {
                edges[i].from = invalid;
            } else {
                edges[i].from = from;
            }

            index_t to = edges[i].to;
            to = to + num_nodes;
            if(head_off && edges[i].to > head_node) to -= 1;
            if(tail_off && edges[i].to > tail_node) to -= 1;
            if(tail_off && edges[i].to == tail_node) {
                edges[i].to = invalid;
            } else {
                edges[i].to = to;
            }
        }
        head_node = tail_node = invalid;
        // Also update lastNode
        if(!tail_off) {
            lastNode += num_nodes;
            if(head_off) lastNode -= 1;
        }

        // Connect head nodes with tail nodes in the previous automaton
        index_t num_head_nodes = 0;
        index_t tmp_num_edges = edges.size();
        if(head_off) {
            EList<index_t> nodes_to_head;
            for(index_t i = 0; i < tmp_num_edges; i++) {
                if(edges[i].from == head_node) {
                    num_head_nodes++;
                    if(prev_tail_nodes.size() > 0) {
                        for(index_t j = 0; j < prev_tail_nodes.size(); j++) {
                            edges.expand();
                            edges.back().from = prev_tail_nodes[j];
                            edges.back().to = edges[i].to;
                            assert_lt(edges.back().from, edges.back().to);
                        }
                    } else {
                        nodes_to_head.push_back(edges[i].to);
                    }
                }
            }

            if(nodes_to_head.size() > 0) {
                assert_gt(thread_id, 0);
                assert_eq(prev_tail_nodes.size(), 0);
                writeIndex<index_t>(rg_out_file, nodes_to_head.size(), bigEndian);
                for(index_t i = 0; i < nodes_to_head.size(); i++) {
                    writeIndex<index_t>(rg_out_file, nodes_to_head[i], bigEndian);
                }
            }
        }

        // Need to check if it's reverse-deterministic
        if(num_head_nodes > 1) {
            threadParam->multipleHeadNodes = true;
        }

        // List tail nodes
        prev_tail_nodes.clear();
        if(tail_off) {
            for(index_t i = 0; i < tmp_num_edges; i++) {
                if(edges[i].to == tail_node) {
                    prev_tail_nodes.push_back(edges[i].from);
                }
            }
        }

        // Write nodes and edges
        index_t tmp_num_nodes = nodes.size();
        assert_gt(tmp_num_nodes, 2);
        if(head_off) tmp_num_nodes--;
        if(tail_off) tmp_num_nodes--;
        writeIndex<index_t>(rg_out_file, tmp_num_nodes, bigEndian);
        ASSERT_ONLY(index_t num_nodes_written = 0);
        for(index_t i = 0; i < nodes.size(); i++) {
            if(head_off && nodes[i].label == 'Y') continue;
            if(tail_off && nodes[i].label == 'Z') continue;
            nodes[i].write(rg_out_file, bigEndian);
            ASSERT_ONLY(num_nodes_written++);
        }
        assert_eq(tmp_num_nodes, num_nodes_written);
        tmp_num_edges = edges.size();
        assert_gt(tmp_num_edges, num_head_nodes + prev_tail_nodes.size());
        if(head_off) tmp_num_edges -= num_head_nodes;
        if(tail_off) tmp_num_edges -= prev_tail_nodes.size();
        writeIndex<index_t>(rg_out_file, tmp_num_edges, bigEndian);
        ASSERT_ONLY(index_t num_edges_written = 0);
        for(index_t i = 0; i < edges.size(); i++) {
            if(head_off && edges[i].from == head_node) continue;
            if(tail_off && edges[i].to == tail_node) continue;
            edges[i].write(rg_out_file, bigEndian);
            ASSERT_ONLY(num_edges_written++);
        }
        assert_eq(tmp_num_edges, num_edges_written);

        // Clear nodes and edges
        nodes.clear(); edges.clear();

        curr_pos += curr_len;
        num_nodes += tmp_num_nodes;
        num_edges += tmp_num_edges;
    }

    if(nthreads > 1 && thread_id + 1 < (index_t)nthreads && prev_tail_nodes.size() > 0) {
        writeIndex<index_t>(rg_out_file, prev_tail_nodes.size(), bigEndian);
        for(index_t i = 0; i < prev_tail_nodes.size(); i++) {
            writeIndex<index_t>(rg_out_file, prev_tail_nodes[i], bigEndian);
        }
    }

    // Close out file handle
    rg_out_file.close();
}

template <typename index_t>
bool RefGraph<index_t>::isReverseDeterministic(EList<Node>& nodes, EList<Edge>& edges)
{
    if(edges.size() <= 0) return true;

    // Sort edges by "to" nodes
    sortEdgesTo(edges);

    index_t curr_to = edges.front().to;
    EList<bool> seen; seen.resize(5); seen.fillZero();
    for(index_t i = 1; i < edges.size(); i++) {
        index_t from = edges[i].from;
        assert_lt(from, nodes.size());
        char nt = nodes[from].label;
        assert(nt == 'A' || nt == 'C' || nt == 'G' || nt == 'T' || nt == 'Y');
        if(nt == 'Y') nt = 4;
        else          nt = asc2dna[(int)nt];
        assert_lt(nt, seen.size());
        if(curr_to != edges[i].to) {
            curr_to = edges[i].to;
            seen.fillZero();
            seen[nt] = true;
        } else {
            if(seen[nt]) return false;
            seen[nt] = true;
        }
    }

    return true;
}


template <typename index_t>
void RefGraph<index_t>::reverseDeterminize(EList<Node>& nodes, EList<Edge>& edges, index_t& lastNode, index_t lastNode_add)
{
    EList<CompositeNode> cnodes; cnodes.ensure(nodes.size());
    map<CompositeNodeIDs, index_t> cnode_map;
    deque<index_t> active_cnodes;
    EList<CompositeEdge> cedges; cedges.ensure(edges.size());

    // Start from the final node ('Z')
    assert_lt(lastNode, nodes.size());
    const Node& last_node = nodes[lastNode];
    cnodes.expand();
    cnodes.back().reset();
    cnodes.back().label = last_node.label;
    cnodes.back().value = last_node.value;
    cnodes.back().nodes.push_back(lastNode);
    active_cnodes.push_back(0);
    cnode_map[cnodes.back().nodes] = 0;
    sortEdgesTo(edges);

    index_t firstNode = 0; // Y -> ... -> Z
    EList<index_t> predecessors;
    while(!active_cnodes.empty()) {
        index_t cnode_id = active_cnodes.front(); active_cnodes.pop_front();
        assert_lt(cnode_id, cnodes.size());

        // Find predecessors of this composite node
        predecessors.clear();
        for(size_t i = 0; i < cnodes[cnode_id].nodes.size(); i++) {
            index_t node_id = cnodes[cnode_id].nodes.getID(i);
            pair<index_t, index_t> edge_range = findEdgesTo(edges, node_id);
            assert_leq(edge_range.first, edge_range.second);
            assert_leq(edge_range.second, edges.size());
            for(index_t j = edge_range.first; j < edge_range.second; j++) {
                assert_eq(edges[j].to, node_id);
                predecessors.push_back(edges[j].from);
            }
        }

        if(predecessors.size() >= 2) {
            // Remove redundant nodes
            predecessors.sort();
            index_t new_size = unique(predecessors.begin(), predecessors.end()) - predecessors.begin();
            predecessors.resize(new_size);

            // Create composite nodes by labels
            stable_sort(predecessors.begin(), predecessors.end(), TempNodeLabelCmp(nodes));
        }

        for(size_t i = 0; i < predecessors.size();) {
            index_t node_id = predecessors[i];
            assert_lt(node_id, nodes.size());
            const Node& node = nodes[node_id]; i++;

            cnodes.expand();
            cnodes.back().reset();
            cnodes.back().label = node.label;
            cnodes.back().value = node.value;
            cnodes.back().nodes.push_back(node_id);

            if(node.label == 'Y' && firstNode == 0) {
                firstNode = cnodes.size() - 1;
            }

            while(i < predecessors.size()) {
                index_t next_node_id = predecessors[i];
                assert_lt(next_node_id, nodes.size());
                const Node& next_node = nodes[next_node_id];
                if(next_node.label != node.label) break;
                cnodes.back().nodes.push_back(next_node_id);
                if(next_node.value != (index_t)INDEX_MAX) {
                    if(cnodes[cnode_id].value == (index_t)INDEX_MAX) {
                        cnodes[cnode_id].value = next_node.value;
                    } else {
                        cnodes[cnode_id].value = max(cnodes[cnode_id].value, next_node.value);
                    }
                }
                i++;
            }

            // Create edges from this new composite node to current composite node
            typename map<CompositeNodeIDs, index_t>::iterator existing = cnode_map.find(cnodes.back().nodes);
            if(existing == cnode_map.end()) {
                cnode_map[cnodes.back().nodes] = cnodes.size() - 1;
                active_cnodes.push_back(cnodes.size() - 1);
                cedges.push_back(CompositeEdge(cnodes.size() - 1, cnode_id));
            } else {
                cnodes.pop_back();
                cedges.push_back(CompositeEdge((*existing).second, cnode_id));
            }

            // Increment indegree
            cnodes[cnode_id].id++;
        }
    }

    // Interchange from and to
    for(index_t i = 0; i < cedges.size(); i++) {
        index_t tmp = cedges[i].from;
        cedges[i].from = cedges[i].to;
        cedges[i].to = tmp;
    }
    sort(cedges.begin(), cedges.end());
    active_cnodes.push_back(0);
    while(!active_cnodes.empty()) {
        index_t cnode_id = active_cnodes.front(); active_cnodes.pop_front();
        assert_lt(cnode_id, cnodes.size());
        const CompositeNode& cnode = cnodes[cnode_id];
        index_t i = cedges.bsearchLoBound(CompositeEdge(cnode_id, 0));
        while(i < cedges.size()) {
            assert_geq(cedges[i].from, cnode_id);
            if(cedges[i].from != cnode_id) break;
            index_t predecessor_cnode_id = cedges[i].to;
            assert_lt(predecessor_cnode_id, cnodes.size());
            CompositeNode& predecessor_cnode = cnodes[predecessor_cnode_id];
            if(cnode.value == predecessor_cnode.value + 1) {
                active_cnodes.push_back(predecessor_cnode_id);
                break;
            }
            i++;
        }
    }
    // Restore from and to by interchanging them
    for(index_t i = 0; i < cedges.size(); i++) {
        index_t tmp = cedges[i].from;
        cedges[i].from = cedges[i].to;
        cedges[i].to = tmp;
    }

    // Create new nodes
    lastNode = 0; // Invalidate lastNode
    nodes.resizeExact(cnodes.size()); nodes.clear();
    assert_neq(firstNode, 0);
    assert_lt(firstNode, cnodes.size());
    CompositeNode& first_node = cnodes[firstNode];
    first_node.id = 0;
    nodes.expand();
    nodes.back() = first_node.getNode();
    active_cnodes.push_back(firstNode);
    sort(cedges.begin(), cedges.end());
    while(!active_cnodes.empty()) {
        index_t cnode_id = active_cnodes.front(); active_cnodes.pop_front();
        assert_lt(cnode_id, cnodes.size());
        index_t i = cedges.bsearchLoBound(CompositeEdge(cnode_id, 0));
        while(i < cedges.size()) {
            assert_geq(cedges[i].from, cnode_id);
            if(cedges[i].from != cnode_id) break;
            index_t successor_cnode_id = cedges[i].to;
            assert_lt(successor_cnode_id, cnodes.size());
            CompositeNode& successor_cnode = cnodes[successor_cnode_id];
            assert_gt(successor_cnode.id, 0);
            successor_cnode.id--;
            if(successor_cnode.id == 0) {
                active_cnodes.push_back(successor_cnode_id);
                successor_cnode.id = nodes.size();
                nodes.expand();
                nodes.back() = successor_cnode.getNode();
                if(nodes.back().label == 'Z') {
                    assert_eq(lastNode, 0);
                    assert_gt(nodes.size(), 1);
                    lastNode = nodes.size() - 1;
                }
            }
            i++;
        }
    }

    // Create new edges
    edges.resizeExact(cedges.size()); edges.clear();
    for(index_t i = 0; i < cedges.size(); i++) {
        const CompositeEdge& edge = cedges[i];
        edges.expand();
        edges.back() = edge.getEdge(cnodes);
    }
    sortEdgesFrom(edges);

#if 0
#ifndef NDEBUG
    if(debug) {
        cerr << "Nodes:" << endl;
        for(size_t i = 0; i < nodes.size(); i++) {
            const Node& node = nodes[i];
            cerr << "\t" << i << "\t" << node.label << "\t" << node.value << (node.backbone ? "\tbackbone" : "") << endl;
        }
        cerr << endl;
        cerr << "Edges: " << endl;
        for(size_t i = 0; i < edges.size(); i++) {
            const Edge& edge = edges[i];
            cerr << "\t" << i << "\t" << edge.from << " --> " << edge.to << endl;
        }
        cerr << endl;
    }
#endif
#endif
}

template <typename index_t>
class PathGraph {
public:
    struct PathNode {
        index_t                from;
        index_t                to;
        pair<index_t, index_t> key;

        void setSorted()      { to = (index_t)INDEX_MAX; }
        bool isSorted() const { return to == (index_t)INDEX_MAX; }

        index_t value() const { return to; }
        index_t outdegree() const { return key.first; }

        bool operator< (const PathNode& o) const {
            return key < o.key;
        };
    };

    static index_t PathNodeFrom (PathNode& a) {
    	return a.from;
    }

    static index_t PathNodeKey (PathNode& a) {
       	return a.key.first;
    }

    struct PathNodeFromCmp {
        bool operator() (const PathNode& a, const PathNode& b) const {
            return a.from < b.from;
        }
    };

    struct PathNodeToCmp {
    	bool operator() (const PathNode& a, const PathNode& b) const {
    		return a.to < b.to;
    	}
    };

    struct PathEdge {
        index_t from;
        index_t ranking;
        char    label;

        PathEdge() { reset(); }

        PathEdge(index_t from_, index_t ranking_, char label_) : from(from_), ranking(ranking_), label(label_) {}

        void reset() {
            from = 0;
            ranking = 0;
            label = 0;
        }

        bool operator< (const PathEdge& o) const {
            return label < o.label || (label == o.label && ranking < o.ranking);
        };

    };
    static index_t PathEdgeTo (PathEdge& a) {
        	return a.ranking;
        }

    struct PathEdgeFromCmp {
        bool operator() (const PathEdge& a, const PathEdge& b) const {
            return a.from < b.from || (a.from == b.from && a.ranking < b.ranking);
        }
    };


    struct PathEdgeToCmp {
        bool operator() (const PathEdge& a, const PathEdge& b) const {
            return a.ranking < b.ranking;
        }
    };

    struct TempEdge {
        index_t from; // from Node
        index_t to;   // to Node

    };

    struct TempEdgeFromCmp {
        bool operator() (const TempEdge& a, const TempEdge& b) const {
            return a.from < b.from;
        }
    };

    struct TempEdgeToCmp {
        bool operator() (const TempEdge& a, const TempEdge& b) const {
            return a.to < b.to;
        };
    };

private:
    struct ThreadParam {
        PathGraph<index_t>*              previous;
        EList<PathNode>*                 from_nodes;
        EList<PathNode>*			     to_nodes;
        EList<index_t>*                  from_cur;
        EList<index_t>*                  to_cur;
        index_t                          st;
        index_t                          en;
        int                              partitions;
        int                              thread_id;
     };
    static void seperateNodes(void* vp);
    static void seperateNodesCount(void* vp);
    static index_t hash(index_t id, index_t div) {
        uint64_t mult = 13;
        return (mult * (uint64_t)id) % div;
    }


    struct ThreadParam2 {
        index_t                         st;
        index_t                         en;
        EList<PathNode>*                from_nodes;
        EList<PathNode>*     	         to_nodes;
        EList<index_t>*                 from_size;
        EList<index_t>*                 to_size;
        EList<index_t>*                 from_off;
        EList<index_t>*                 to_off;
        int                             thread_id;
        PathNode**                      new_nodes;
        EList<index_t>*                 new_cur;
        EList<index_t>*                 breakvalues;
        ELList<index_t>*                breakpoints;
        int                             nthreads;
        int                             generation;
    };
    static void createCombined(void* vp);
    
    struct ThreadParam3 {
        PathGraph<index_t>*             previous;
        int                             thread_id;
        PathNode**                      new_nodes;
        ELList<index_t>*                breakpoints;
        int                             nthreads;
        PathNode**                      merged_nodes;
        index_t*                        merged_cur;
        index_t*                        mranks;
        tthread::mutex*                 merge_mutex;
    };
    static void mergeNodes(void* vp);
    
    struct ThreadParam4 {
        RefGraph<index_t>*                base;
        int                               thread_id;
        int								  st;
        int                               en;
        EList<PathNode>*                  sep_nodes;
        EList<TempEdge>*                  sep_edges;
        EList<PathEdge>*                  new_edges;
    };
    static void generateEdgesWorker(void* vp);


public:
    // Create a new graph in which paths are represented using nodes
    PathGraph(RefGraph<index_t>& parent, int nthreads_ = 1, bool verbose_ = false);

    // Construct a next 2^(j+1) path graph from a 2^j path graph
    PathGraph(PathGraph<index_t>& previous);

    ~PathGraph() {}

    void printInfo();

    bool generateEdges(RefGraph<index_t>& parent);

    index_t getNumNodes() const { return nodes.size(); }
    index_t getNumEdges() const { return edges.size(); }
    
    bool isSorted() const { return sorted; }

    //
    bool nextRow(int& gbwtChar, int& F, int& M, index_t& pos) {
        if(report_node_idx >= nodes.size()) return false;
        bool firstOutEdge = false;
        if(report_edge_range.first >= report_edge_range.second) {
            report_edge_range = getEdges(report_node_idx, false /* from? */);
            firstOutEdge = true;
            if(report_node_idx == 0) {
                report_M = pair<index_t, index_t>(0, 0);
            }
        }
        assert_lt(report_edge_range.first, report_edge_range.second);
        assert_lt(report_edge_range.first, edges.size());
        const PathEdge& edge = edges[report_edge_range.first];
        gbwtChar = edge.label;
        if(gbwtChar == 'Y') gbwtChar = 'Z';
        assert_lt(report_node_idx, nodes.size());
        F = (firstOutEdge ? 1 : 0);

        report_edge_range.first++;
        if(report_edge_range.first >= report_edge_range.second) {
            report_node_idx++;
        }
        assert_lt(report_M.first, nodes.size());
        pos = nodes[report_M.first].to;
        M = (report_M.second == 0 ? 1 : 0);
        report_M.second++;
        if(report_M.second >= nodes[report_M.first].key.first) {
            report_M.first++;
            report_M.second = 0;
        }
        return true;
    }

    //
    index_t nextFLocation() {
        if(report_F_node_idx >= nodes.size()) return (index_t)INDEX_MAX;
        index_t ret = report_F_location;
        pair<index_t, index_t> edge_range = getEdges(report_F_node_idx, false /* from? */);
        report_F_node_idx++;
        assert_lt(edge_range.first, edge_range.second);
        report_F_location += (edge_range.second - edge_range.first);
        return ret;
    }

private:
    void mergeUpdateRank();

    pair<index_t, index_t> nextMaximalSet(pair<index_t, index_t> range);

    void sortByKey() { sort(nodes.begin(), nodes.end()); } // by key

    // Can create an index by using key.second in PathNodes.
    void sortByFrom(bool create_index = true);
    pair<index_t, index_t> getNodesFrom(index_t node);        // Use sortByFrom(true) first.

private:
    int             nthreads;
    bool            verbose;

    EList<PathNode> past_nodes;
    EList<PathNode> nodes;
    EList<PathEdge> edges;
    index_t         ranks;
    index_t         max_label;  // Node label of initial nodes.
    index_t         max_from; //number of nodes in RefGraph
    index_t         temp_nodes; // Total number of nodes created before sorting.


    index_t         generation; // Sorted by paths of length 2^generation.
    bool            sorted;
    
    // For reporting GBWT char, F, and M values
    index_t                report_node_idx;
    pair<index_t, index_t> report_edge_range;
    pair<index_t, index_t> report_M;
    // For reporting location in F corresponding to 1 bit in M
    index_t                report_F_node_idx;
    index_t                report_F_location;

    void      sortEdges(bool by_from, bool create_index);
    pair<index_t, index_t> getEdges(index_t node, bool by_from); // Create index first.

    // following variables are for debugging purposes
#ifndef NDEBUG
    bool               debug;
#endif

    EList<char>        bwt_string;
    EList<char>        F_array;
    EList<char>        M_array;
    EList<index_t>     bwt_counts;

    // brute-force implementations
    index_t select(const EList<char>& array, index_t p, char c) {
        if(p <= 0) return 0;
        for(index_t i = 0; i < array.size(); i++) {
            if(array[i] == c) {
                assert_gt(p, 0);
                p--;
                if(p == 0)
                    return i;
            }
        }
        return array.size();
    }

    index_t select1(const EList<char>& array, index_t p) {
        return select(array, p, 1);
    }

    index_t rank(const EList<char>& array, index_t p, char c) {
        index_t count = 0;
        assert_lt(p, array.size());
        for(index_t i = 0; i <= p; i++) {
            if(array[i] == c)
                count++;
        }
        return count;
    }

    index_t rank1(const EList<char>& array, index_t p) {
        return rank(array, p, 1);
    }

    // for debugging purposes
#ifndef NDEBUG
public: EList<pair<index_t, index_t> > ftab;
#endif
};

//Creates an initial PathGRaph from the RefGraph
//All nodes begin as unsorted nodes
template <typename index_t>
PathGraph<index_t>::PathGraph(RefGraph<index_t>& base, int nthreads_, bool verbose_) :
nthreads(nthreads_), verbose(verbose_),
ranks(0), max_label('Z'), temp_nodes(0), generation(0), sorted(false),
report_node_idx(0), report_edge_range(pair<index_t, index_t>(0, 0)), report_M(pair<index_t, index_t>(0, 0)),
report_F_node_idx(0), report_F_location(0)
{

#ifndef NDEBUG
    debug = base.nodes.size() <= 20;
#endif

    // Create a path node per edge with a key set to from node's label
    temp_nodes = base.edges.size() + 1;
    max_from = temp_nodes + 2;
    nodes.reserveExact(temp_nodes);
    for(index_t i = 0; i < base.edges.size(); i++) {
        const typename RefGraph<index_t>::Edge& e = base.edges[i];
        nodes.expand();
        nodes.back().from = e.from;
        nodes.back().to = e.to;

        switch(base.nodes[e.from].label) {
        case 'A':
        	nodes.back().key = pair<index_t, index_t>(0, 0);
        	break;
        case 'C':
        	nodes.back().key = pair<index_t, index_t>(1, 0);
        	break;
        case 'G':
        	nodes.back().key = pair<index_t, index_t>(2, 0);
        	break;
        case 'T':
        	nodes.back().key = pair<index_t, index_t>(3, 0);
        	break;
        case 'Y':
            nodes.back().key = pair<index_t, index_t>(4, 0);
            break;
        default:
            assert(false);
            throw 1;
        }
    }
    // Final node.
    assert_lt(base.lastNode, base.nodes.size());
    assert_eq(base.nodes[base.lastNode].label, 'Z');
    nodes.expand();
    nodes.back().from = nodes.back().to = base.lastNode;
    nodes.back().key = pair<index_t, index_t>(5, 0);

    printInfo();
    //------------------------------------------------------------------

    {
    	//Do the first generation here
    	//past_nodes come in ALMOST sorted by .from so counting sort is
    	// very efficient here.
    	// Leave past_nodes sorted by from attribute so sorting is avoided on
    	// subsequent generations

    	generation++;
    	// first count where to start each from value
    	EList<index_t> from_index;
    	from_index.resizeExact(max_from + 1);
    	from_index.fillZero();
    	//Build from_index
    	for(PathNode* node = nodes.begin(); node != nodes.end(); node++) {
    		from_index[node->from]++;
    	}
    	index_t tot = from_index[0];
    	from_index[0] = 0;
    	for(index_t i = 1; i < max_from + 1; i++) {
    		tot += from_index[i];
    		from_index[i] = tot - from_index[i];
    	}

        // use past_nodes as from_table
    	past_nodes.resizeExact(nodes.size());
    	past_nodes.fillZero();

    	for(PathNode* node = nodes.begin(); node != nodes.end(); node++) {
    		past_nodes[from_index[node->from]++] = *node;
    	}

    	//reset index
    	for(index_t i = from_index.size() - 1; i > 0; i--) {
    		from_index[i] = from_index[i - 1];
    	}
    	from_index[0] = 0;
    	//Now query direct access table
    	temp_nodes = 0;
    	for(PathNode* node = past_nodes.begin(); node != past_nodes.end(); node++) {
    		temp_nodes += from_index[node->to + 1] - from_index[node->to];
    	}
    	nodes.resizeExact(temp_nodes);
    	nodes.clear();
    	for(PathNode* node = past_nodes.begin(); node != past_nodes.end(); node++) {
    		for(index_t j = from_index[node->to]; j < from_index[node->to + 1]; j++) {
    			nodes.expand();
    			nodes.back().from = node->from;
    			nodes.back().to = past_nodes[j].to;
    			assert_gt(generation, 0);
    			index_t bit_shift = 1 << (generation - 1);
				bit_shift = (bit_shift << 1) + bit_shift; // Multiply by 3
				nodes.back().key  = pair<index_t, index_t>((node->key.first << bit_shift) + past_nodes[j].key.first, 0);
    		}
    	}
    	printInfo();
    	past_nodes.swap(nodes);
    }
    while(generation < 3) { // this needs to be changed to account for different size index_t's
    	generation++;
    	//here past_nodes is already sorted by .from
        // first count where to start each from value
        EList<index_t> from_index;
        from_index.resizeExact(max_from + 1);
        from_index.fillZero();

        //Build from_index
        for(index_t i = 0; i < past_nodes.size(); i++) {
        	from_index[past_nodes[i].from + 1] = i + 1;
        }

    	// Now query against hash-table
    	//count number of nodes
    	temp_nodes = 0;
    	for(PathNode* node = past_nodes.begin(); node != past_nodes.end(); node++) {
    		temp_nodes += from_index[node->to + 1] - from_index[node->to];
    	}
        // make new nodes
        nodes.resizeExact(temp_nodes);
        nodes.clear();
		for(PathNode* node = past_nodes.begin(); node != past_nodes.end(); node++) {
			for(index_t j = from_index[node->to]; j < from_index[node->to + 1]; j++) {
				nodes.expand();
				nodes.back().from = node->from;
				nodes.back().to = past_nodes[j].to;
				assert_gt(generation, 0);
				index_t bit_shift = 1 << (generation - 1);
				bit_shift = (bit_shift << 1) + bit_shift; // Multiply by 3
				nodes.back().key  = pair<index_t, index_t>((node->key.first << bit_shift) + past_nodes[j].key.first, 0);
			}
		}
    	printInfo();
    	past_nodes.swap(nodes);
    }
    {
    	//here do generation 4.
    	generation++;
		//here past_nodes is already sorted by .from
		// first count where to start each from value
		EList<index_t> from_index;
		from_index.resizeExact(max_from + 1);
		from_index.fillZero();

		//Build from_index
		for(index_t i = 0; i < past_nodes.size(); i++) {
			from_index[past_nodes[i].from + 1] = i + 1;
		}

		// Now query against hash-table
		//count number of nodes
		temp_nodes = 0;
		for(PathNode* node = past_nodes.begin(); node != past_nodes.end(); node++) {
			temp_nodes += from_index[node->to + 1] - from_index[node->to];
		}
		// make new nodes
		nodes.resizeExact(temp_nodes);
		nodes.clear();
		for(PathNode* node = past_nodes.begin(); node != past_nodes.end(); node++) {
			for(index_t j = from_index[node->to]; j < from_index[node->to + 1]; j++) {
				nodes.expand();
				nodes.back().from = node->from;
				nodes.back().to = past_nodes[j].to;
				assert_gt(generation, 0);
				nodes.back().key  = pair<index_t, index_t>(node->key.first, past_nodes[j].key.first);
			}
		}
		past_nodes.resizeExact(nodes.size());
		bin_sort_copy<PathNode, less<PathNode>, index_t>(nodes.begin(), nodes.end(), past_nodes.ptr(), &PathNodeKey, (index_t)-1);
		nodes.swap(past_nodes);
		mergeUpdateRank();

		printInfo();
		if(isSorted()) return;
		past_nodes.swap(nodes);
    }
    //In this loop do all remaining generations
    while(true) {
    	generation++;
    	clock_t overall = clock();
    	clock_t indiv = clock();
		assert_gt(nthreads, 0);

		assert_neq(past_nodes.size(), ranks);

		EList<PathNode> from_table; from_table.resizeExact(past_nodes.size());
		if(verbose) cerr << "ALLOCATE FROM_TABLE: " << (float)(clock() - indiv) / CLOCKS_PER_SEC << endl;
		indiv = clock();
		bin_sort_copy<PathNode, PathNodeFromCmp, index_t>(past_nodes.begin(), past_nodes.end(), from_table.ptr(), &PathNodeFrom, max_from);
		if(verbose) cerr << "BUILD TABLE: " << (float)(clock() - indiv) / CLOCKS_PER_SEC << endl;
		indiv = clock();

		//Build from_index
		EList<index_t> from_index; from_index.resizeExact(max_from + 1); from_index.fillZero();
		for(index_t i = 0; i < past_nodes.size(); i++) {
			from_index[from_table[i].from + 1] = i + 1;
		}
		if(verbose) cerr << "BUILD INDEX: " << (float)(clock() - indiv) / CLOCKS_PER_SEC << endl;
		indiv = clock();


		// Now query against hash-table

		//count number of nodes
		temp_nodes = 0;
		for(PathNode* node = past_nodes.begin(); node != past_nodes.end(); node++) {
			if(node->isSorted()) {
				temp_nodes++;
			} else {
				temp_nodes += from_index[node->to + 1] - from_index[node->to];
			}
		}
		if(verbose) cerr << "COUNT NEW NODES: " << (float)(clock() - indiv) / CLOCKS_PER_SEC << endl;
		indiv = clock();
		// make new nodes
		nodes.resizeExact(temp_nodes);
		nodes.clear();
		for(PathNode* node = past_nodes.begin(); node != past_nodes.end(); node++) {
			if(node->isSorted()) {
				nodes.push_back(*node);
			} else {
				for(index_t j = from_index[node->to]; j < from_index[node->to + 1]; j++) {
					nodes.expand();
					nodes.back().from = node->from;
					nodes.back().to = from_table[j].to;
					nodes.back().key  = pair<index_t, index_t>(node->key.first, from_table[j].key.first);
				}
			}
		}
		if(verbose) cerr << "MADE NEW NODES: " << (float)(clock() - indiv) / CLOCKS_PER_SEC << endl;
		indiv = clock();
		// Now make all nodes properly sorted
		PathNode* block_start = nodes.begin();
		PathNode* curr = nodes.begin();
		ranks = 0;
		for(PathNode* node = nodes.begin() + 1; node != nodes.end(); node++) {
			if(node->key.first != block_start->key.first) {
				if(node - block_start > 1) {
					sort(block_start, node);
					while(block_start != node) {
						//extend while share same key
						index_t shift = 1;
						while(block_start + shift != node && block_start->key == (block_start + shift)->key) {
							shift++;
						}
						//check if all share .from
						bool merge = true;
						for(PathNode* n = block_start; n != (block_start + shift) && merge; n++) {
							if(n->from != block_start->from) merge = false;
						}
						//if they share same from, then they are a mergable set
						//check if they are able to be merged into the previous node (second clause)
						//otherwise write single node to array

						//if not mergable, just write all to array
						if(!merge) {
							for(PathNode* n = block_start; n != (block_start + shift); n++) {
								n->key.first = ranks;
								*curr++ = *n;
							}
							ranks++;
						} else if(!(curr - 1)->isSorted() || (curr - 1)->from != block_start->from){
							block_start->setSorted();
							block_start->key.first = ranks++;
							*curr++ = *block_start;
						}
						block_start += shift;
					}
				} else if(curr == nodes.begin() || (!(curr - 1)->isSorted() || (curr - 1)->from != block_start->from)){
					block_start->key.first = ranks++;
					*curr++ = *block_start;
				}
				block_start = node;
			}
		}
		PathNode* node = nodes.end();
		sort(block_start, node);
		while(block_start != node) {
			//extend while share same key
			index_t shift = 1;
			while(block_start + shift != node && block_start->key == (block_start + shift)->key) {
				shift++;
			}
			//check if all share .from
			bool merge = true;
			for(PathNode* n = block_start; n != (block_start + shift) && merge; n++) {
				if(n->from != block_start->from) merge = false;
			}
			//if they share same from, then they are a mergable set
			//check if they are able to be merged into the previous node (second clause)
			//otherwise write single node to array

			//if not mergable, just write all to array
			if(!merge) {
				for(PathNode* n = block_start; n != (block_start + shift); n++) {
					n->key.first = ranks;
					*curr++ = *n;
				}
				ranks++;
			} else if(!(curr - 1)->isSorted() || (curr - 1)->from != block_start->from){
				block_start->setSorted();
				block_start->key.first = ranks++;
				*curr++ = *block_start;
			}
			block_start += shift;
		}
		nodes.resizeExact(curr - nodes.begin());
		if(nodes.end() - block_start > 1) sort(block_start, nodes.end());
		if(verbose) cerr << "SORTED ALL NODES: " << (float)(clock() - indiv) / CLOCKS_PER_SEC << endl;
		indiv = clock();
		mergeUpdateRank();
		if(verbose) cerr << "MERGEUPDATERANK: " << (float)(clock() - indiv) / CLOCKS_PER_SEC << endl;
		if(verbose) cerr << "TOTAL TIME: " << (float)(clock() - overall) / CLOCKS_PER_SEC << endl;
		printInfo();
		if(isSorted()) break;
		past_nodes.swap(nodes);

	}
}

template <typename index_t>
void PathGraph<index_t>::printInfo()
{
    if(verbose) {
        cerr << "Generation " << generation
        << " (" << temp_nodes << " -> " << nodes.size() << " nodes, "
        << ranks << " ranks    	int bin = ;)" << endl;
    }
}

//--------------------------------------------------------------------------
template <typename index_t>
bool PathGraph<index_t>::generateEdges(RefGraph<index_t>& base)
{
	//TODO: Make similar changes to the below procedure as we applied above
	// Make sortByTo linear time sort

	if(!sorted) return false;

	clock_t indiv = clock();
	clock_t overall = clock();

	//build hash table of base.edges binned by .to
	//query nodes against in rank order
	//put into the correct bin based on edge.label

	EList<typename RefGraph<index_t>::Edge> to_table; to_table.resizeExact(base.edges.size());
	bin_sort_copy<typename RefGraph<index_t>::Edge, typename RefGraph<index_t>::EdgeToCmp, index_t>(
			base.edges.begin(), base.edges.end(), to_table.ptr(), &RefGraph<index_t>::EdgeTo, max_from);
	if(verbose) cerr << "BUILD TO_TABLE: " << (float)(clock() - indiv) / CLOCKS_PER_SEC << endl;
	indiv = clock();
	//Build to_index
	EList<index_t> to_index; to_index.resizeExact(max_from + 1); to_index.fillZero();
	for(index_t i = 0; i < base.edges.size(); i++) {
		to_index[to_table[i].to + 1] = i + 1;
	}
	if(verbose) cerr << "BUILD TO_INDEX: " << (float)(clock() - indiv) / CLOCKS_PER_SEC << endl;
	indiv = clock();
	// Now query against hash-table

	//count number of edges
	index_t label_index[6] = {0};
	for(PathNode* node = nodes.begin(); node != nodes.end(); node++) {
		for(index_t j = to_index[node->from]; j < to_index[node->from + 1]; j++) {
			switch(base.nodes[to_table[j].from].label) {
				case 'A': label_index[0]++; break;
				case 'C': label_index[1]++; break;
				case 'G': label_index[2]++; break;
				case 'T': label_index[3]++; break;
				case 'Y': label_index[4]++; break;
				case 'Z': label_index[5]++; break;
				default: assert(false); throw 1;
			}
		}
	}
	// make new nodes
	index_t tot = label_index[0];
	label_index[0] = 0;
	for(int i = 1; i < 6; i++) {
		tot += label_index[i];
		label_index[i] = tot - label_index[i];
	}
	if(verbose) cerr << "COUNT NEW EDGES: " << (float)(clock() - indiv) / CLOCKS_PER_SEC << endl;
	indiv = clock();
	edges.resizeExact(tot);
	for(PathNode* node = nodes.begin(); node != nodes.end(); node++) {
		for(index_t j = to_index[node->from]; j < to_index[node->from + 1]; j++) {
			switch(base.nodes[to_table[j].from].label) {
				case 'A':
					edges[label_index[0]++] = PathEdge(to_table[j].from, node->key.first, 'A');
					break;
				case 'C':
					edges[label_index[1]++] = PathEdge(to_table[j].from, node->key.first, 'C');
					break;
				case 'G':
					edges[label_index[2]++] = PathEdge(to_table[j].from, node->key.first, 'G');
					break;
				case 'T':
					edges[label_index[3]++] = PathEdge(to_table[j].from, node->key.first, 'T');
					break;
				case 'Y':
					edges[label_index[4]++] = PathEdge(to_table[j].from, node->key.first, 'Y');
					break;
				case 'Z':
					edges[label_index[5]++] = PathEdge(to_table[j].from, node->key.first, 'Z');
					break;
				default:
					assert(false);
					throw 1;
			}
		}
	}

	if(verbose) cerr << "MADE NEW EDGES: " << (float)(clock() - indiv) / CLOCKS_PER_SEC << endl;
	indiv = clock();

#ifndef NDEBUG
    if(debug) {
        cerr << "just after creating path edges" << endl;
        cerr << "Ref edges" << endl;
        for(size_t i = 0; i < base.edges.size(); i++) {
            const typename RefGraph<index_t>::Edge& edge = base.edges[i];
            cerr << "\t" << i << "\t" << edge.from << " --> " << edge.to << endl;
        }

        cerr << "Path nodes" << endl;
        for(size_t i = 0; i < nodes.size(); i++) {
            const PathNode& node = nodes[i];
            cerr << "\t" << i << "\t(" << node.key.first << ", " << node.key.second << ")\t"
            << node.from << " --> " << node.to << endl;
        }

        cerr << "Path edges" << endl;
        for(size_t i = 0; i < edges.size(); i++) {
            const PathEdge& edge = edges[i];
            cerr << "\t" << i << "\tfrom: " << edge.from << "\tranking: " << edge.ranking << "\t" << edge.label << endl;
        }
    }
#endif

#ifndef NDEBUG

    // Switch char array[x][y]; to char** array;
    if(debug) {
        cerr << "after sorting nodes by ranking and edges by label and ranking" << endl;
        cerr << "Path nodes" << endl;
        for(size_t i = 0; i < nodes.size(); i++) {
            const PathNode& node = nodes[i];
            cerr << "\t" << i << "\t(" << node.key.first << ", " << node.key.second << ")\t"
                 << node.from << " --> " << node.to << endl;
        }

        cerr << "Path edges" << endl;
        for(size_t i = 0; i < edges.size(); i++) {
            const PathEdge& edge = edges[i];
            cerr << "\t" << i << "\tfrom: " << edge.from << "\tranking: " << edge.ranking << "\t" << edge.label << endl;
        }
    }
#endif

    // Sets PathNode.to = GraphNode.value and PathNode.key.first to outdegree
    // Replaces (from.from, to) with (from, to)
    PathNode* node = nodes.begin(); node->key.first = 0;
    PathEdge* edge = edges.begin();
    while(node != nodes.end() && edge != edges.end()) {
        if(edge->from == node->from) {
            edge->from = node - nodes.begin(); edge++;
            node->key.first++;
        } else {
            node->to = base.nodes[node->from].value;
            node++; node->key.first = 0;
        }
    }
    if(node != nodes.end()) {
        node->to = base.nodes[node->from].value;
    }

    if(verbose) cerr << "PROCESS EDGES: " << (float)(clock() - indiv) / CLOCKS_PER_SEC << endl;
    indiv = clock();

    // Remove 'Y' node
    assert_gt(nodes.size(), 2);
    nodes.back().key.first = nodes[nodes.size() - 2].key.first;
    nodes[nodes.size() - 2] = nodes.back();
    nodes.pop_back();
    // Adjust edges accordingly
    for(size_t i = 0; i < edges.size(); i++) {
        PathEdge& edge = edges[i];
        if(edge.label == 'Y') {
            edge.label = 'Z';
        } else if(edge.ranking >= nodes.size()) {
            assert_eq(edge.ranking, nodes.size());
            edge.ranking -= 1;
        }
    }
    if(verbose) cerr << "REMOVE Y: " << (float)(clock() - indiv) / CLOCKS_PER_SEC << endl;
    indiv = clock();

#ifndef NDEBUG
    if(debug) {
        cerr << "Path nodes" << endl;
        for(size_t i = 0; i < nodes.size(); i++) {
            const PathNode& node = nodes[i];
            cerr << "\t" << i << "\t(" << node.key.first << ", " << node.key.second << ")\t"
            << node.from << " --> " << node.to << endl;
        }

        cerr << "Path edges" << endl;
        for(size_t i = 0; i < edges.size(); i++) {
            const PathEdge& edge = edges[i];
            cerr << "\t" << i << "\tfrom: " << edge.from << "\tranking: " << edge.ranking << "\t" << edge.label << endl;
        }
    }
#endif

    int log_size = sizeof(edges.size()) * 8;
    while(!((1 << log_size) & edges.size())) log_size--;
    bin_sort<PathEdge, PathEdgeToCmp, index_t>(edges.begin(), edges.end(), &PathEdgeTo, log_size);
    for(PathNode* node = nodes.begin(); node != nodes.end(); node++) {
        node->key.second = 0;
    }
    for(index_t i = 0; i < edges.size(); i++) {
        nodes[edges[i].ranking].key.second = i + 1;
    }
    if(verbose) cerr << "SORT, Make index: " << (float)(clock() - indiv) / CLOCKS_PER_SEC << endl;
    if(verbose) cerr << "TOTAL: " << (float)(clock() - overall) / CLOCKS_PER_SEC << endl;
    return true;

    bwt_string.clear();
    F_array.clear();
    M_array.clear();
    bwt_counts.resizeExact(5); bwt_counts.fillZero();
    for(index_t node = 0; node < nodes.size(); node++) {
        pair<index_t, index_t> edge_range = getEdges(node, false /* from? */);
        for(index_t i = edge_range.first; i < edge_range.second; i++) {
            assert_lt(i, edges.size());
            char label = edges[i].label;
            if(label == 'Y') {
                label = 'Z';
            }
            bwt_string.push_back(label);
            F_array.push_back(i == edge_range.first ? 1 : 0);

            if(label != 'Z') {
                char nt = asc2dna[(int)label];
                assert_lt(nt + 1, bwt_counts.size());
                bwt_counts[nt + 1]++;
            }
        }
        for(index_t i = 0; i < nodes[node].key.first; i++) {
            M_array.push_back(i == 0 ? 1 : 0);
        }
    }
    assert_gt(bwt_string.size(), 0);
    assert_eq(bwt_string.size(), F_array.size());
    assert_eq(bwt_string.size(), M_array.size());

    for(size_t i = 0; i < bwt_counts.size(); i++) {
        if(i > 0) bwt_counts[i] += bwt_counts[i - 1];
    }

#ifndef NDEBUG
    if(debug) {
        cerr << "Path nodes (final)" << endl;
        for(size_t i = 0; i < nodes.size(); i++) {
            const PathNode& node = nodes[i];
            cerr << "\t" << i << "\t(" << node.key.first << ", " << node.key.second << ")\t"
            << node.from << " --> " << node.to << endl;
        }

        cerr << "Path edges (final)" << endl;
        for(size_t i = 0; i < edges.size(); i++) {
            const PathEdge& edge = edges[i];
            cerr << "\t" << i << "\tfrom: " << edge.from << "\tranking: " << edge.ranking << "\t" << edge.label << endl;
        }

        cerr << "i\tBWT\tF\tM" << endl;
        for(index_t i = 0; i < bwt_string.size(); i++) {
            cerr << i << "\t" << bwt_string[i] << "\t"  // BWT char
            << (int)F_array[i] << "\t"             // F bit value
            << (int)M_array[i] << endl;            // M bit value
        }

        for(size_t i = 0; i < bwt_counts.size(); i++) {
            cerr << i << "\t" << bwt_counts[i] << endl;
        }
    }
#endif

    // Test searches, based on paper_example
#if 1
    EList<string> queries;  EList<index_t> answers;
#   if 1
#      if 1
    queries.push_back("GACGT"); answers.push_back(9);
    queries.push_back("GATGT"); answers.push_back(9);
    queries.push_back("GACT");  answers.push_back(9);
    queries.push_back("ATGT");  answers.push_back(4);
    queries.push_back("GTAC");  answers.push_back(10);
    queries.push_back("ACTG");  answers.push_back(3);
#      else
    // rs55902548, at 402, ref, alt, unknown alt
    queries.push_back("GGCAGCTCCCATGGGTACACACTGGGCCCAGAACTGGGATGGAGGATGCA");
    // queries.push_back("GGCAGCTCCCATGGGTACACACTGGTCCCAGAACTGGGATGGAGGATGCA");
    // queries.push_back("GGCAGCTCCCATGGGTACACACTGGACCCAGAACTGGGATGGAGGATGCA");

    // rs5759268, at 926787, ref, alt, unknown alt
    // queries.push_back("AAATTGCTCAGCCTTGTGCTGTGCACACCTGGTTCTCTTTCCAGTGTTAT");
    // queries.push_back("AAATTGCTCAGCCTTGTGCTGTGCATACCTGGTTCTCTTTCCAGTGTTAT");
    // queries.push_back("AAATTGCTCAGCCTTGTGCTGTGCAGACCTGGTTCTCTTTCCAGTGTTAT");
#      endif

    for(size_t q = 0; q < queries.size(); q++) {
        const string& query = queries[q];
        assert_gt(query.length(), 0);
        index_t top = 0, bot = edges.size();
        index_t node_top = 0, node_bot = 0;
        cerr << "Aligning " << query <<  endl;
        index_t i = 0;
        for(; i < query.length(); i++) {
            if(top >= bot) break;
            int nt = query[query.length() - i - 1];
            nt = asc2dna[nt];
            assert_lt(nt, 4);

            cerr << "\t" << i << "\tBWT range: [" << top << ", " << bot << ")" << endl;

            top = bwt_counts[(int)nt] + (top <= 0 ? 0 : rank(bwt_string, top - 1, "ACGT"[nt]));
            bot = bwt_counts[(int)nt] + rank(bwt_string, bot - 1, "ACGT"[nt]);
            cerr << "\t\tLF BWT range: [" << top << ", " << bot << ")" << endl;

            node_top = rank1(M_array, top) - 1;
            node_bot = rank1(M_array, bot - 1);
            cerr << "\t\tnode range: [" << node_top << ", " << node_bot << ")" << endl;

            top = select1(F_array, node_top + 1);
            bot = select1(F_array, node_bot + 1);
        }
        cerr << "\t" << i << "\tBWT range: [" << top << ", " << bot << ")" << endl;
        // assert_eq(top, answers[q]);
        cerr << "finished... ";
        if(node_top < node_bot && node_top < nodes.size()) {
            index_t pos = nodes[node_top].to;
            index_t gpos = pos;
            const EList<RefRecord>& szs = base.szs;
            for(index_t i = 0; i < szs.size(); i++) {
                gpos += szs[i].off;
                if(pos < szs[i].len) break;
                pos -= szs[i].len;
            }

            cerr << "being aligned at " << gpos;
        }
        cerr << endl << endl;
    }
#   endif

    // See inconsistencies between F and M arraystimy thread
#   if 0
    cerr << endl << endl;
    EList<index_t> tmp_F;
    for(index_t i = 0; i < F_array.size(); i++) {
        if(F_array[i] == 1) tmp_F.push_back(i);
    }

    EList<index_t> tmp_M;
    for(index_t i = 0; i < M_array.size(); i++) {
        if(M_array[i] == 1) tmp_M.push_back(i);
    }

    index_t max_diff = 0;
    assert_eq(tmp_F.size(), tmp_M.size());
    for(index_t i = 0; i < tmp_F.size(); i++) {
        index_t diff = (tmp_F[i] >= tmp_M[i] ? tmp_F[i] - tmp_M[i] : tmp_M[i] - tmp_F[i]);
        if(diff > max_diff) {
            max_diff = diff;
            cerr << i << "\tdiff: " << max_diff << "\t" << (tmp_F[i] >= tmp_M[i] ? "+" : "-") << endl;
        }
    }
    cerr << "Final: " << tmp_F.back() << " vs. " << tmp_M.back() << endl;
#   endif

#endif
    return true;
}

//--------------------------------------------------------------------------

template <typename index_t>
void PathGraph<index_t>::mergeUpdateRank()
{
    // Update ranks
    if(generation == 4) {
    index_t rank = 0;
    pair<index_t, index_t> key = nodes.front().key;
    for(index_t i = 0; i < nodes.size(); i++) {
        PathNode& node = nodes[i];
        if(node.key != key) {
            key = node.key;
            rank++;
        }
        node.key = pair<index_t, index_t>(rank, 0);
	}
    ranks = rank + 1;
    // Merge equivalent nodes

    index_t curr = 0;
    pair<index_t, index_t> range(0, 0); // Empty range
    while(true) {
        range = nextMaximalSet(range);
        if(range.first >= range.second)
            break;
        nodes[curr] = nodes[range.first]; curr++;
    }
    nodes.resize(curr);

    // Set nodes that become sorted as sorted
    PathNode* candidate = &nodes.front();
    key = candidate->key; ranks = 1;
    for(index_t i = 1; i < nodes.size(); i++) {
        if(nodes[i].key != key) {
            if(candidate != NULL) {
                candidate->setSorted();
            }
            candidate = &nodes[i];
            key = candidate->key; ranks++;
        } else {
            candidate = NULL;
        }
    }

    if(candidate != NULL) {
        candidate->setSorted();
    }
    }
    // Only done on last iteration
    // Replace the ranks of a sorted graph so that rank(i) = i
    // Merges may otherwise leave gaps in the ranks
    if(ranks == nodes.size()) {
        for(index_t i = 0; i < nodes.size(); i++) {
            nodes[i].key.first = i;
        }
        sorted = true;
    }
}


// Returns the next maximal mergeable set of PathNodes.
// A set of PathNodes sharing adjacent keys is mergeable, if each of the
// PathNodes begins in the same GraphNode, and no other PathNode shares
// the key. If the maximal set is empty, returns the next PathNode.
template <typename index_t>
pair<index_t, index_t> PathGraph<index_t>::nextMaximalSet(pair<index_t, index_t> range) {
    if(range.second >= nodes.size()) {
        return pair<index_t, index_t>(0, 0);
    }
    range.first = range.second;
    range.second = range.first + 1;
    if(range.first > 0 && nodes[range.first - 1].key == nodes[range.first].key) {
        return range;
    }

    for(index_t i = range.second; i < nodes.size(); i++) {
        if(nodes[i - 1].key != nodes[i].key) {
            range.second = i;
        }
        if(nodes[i].from != nodes[range.first].from) {
            return range;
        }
    }
    range.second = nodes.size();
    return range;
}

template <typename index_t>
pair<index_t, index_t> PathGraph<index_t>::getEdges(index_t node, bool by_from) {
    if(node >= nodes.size()) {
        cerr << "Error: Trying to get edges " << (by_from ? "from " : "to ") << node << endl;
    }
    if(nodes[node].key.second == 0) {
        return pair<index_t, index_t>(0, 0);
    }
    if(node == 0) {
        return pair<index_t, index_t>(0, nodes[node].key.second);
    } else {
        return pair<index_t, index_t>(nodes[node - 1].key.second, nodes[node].key.second);
    }
}
#if 0
template <typename index_t>
void PathGraph<index_t>::sortByFrom(bool create_index) {
    sort(nodes.begin(), nodes.end(), PathNodeFromCmp());
    if(create_index) {
        index_t current = 0;
        nodes.front().key.second = 0;
        for(index_t i = 0; i < nodes.size(); i++) {
            while(current < nodes[i].from) {
                current++;
                assert_lt(current, nodes.size());
                nodes[current].key.second = i;
            }
        }
        for(current++; current < nodes.size(); current++) {
            nodes[current].key.second = nodes.size();
        }
    }
}

template <typename index_t>
pair<index_t, index_t> PathGraph<index_t>::getNodesFrom(index_t node) {
    if(node + 1 >= nodes.size()) {
        assert_eq(node + 1, nodes.size());
        return pair<index_t, index_t>(nodes.back().key.second, nodes.size());
    }
    if(nodes[node].key.second == nodes[node + 1].key.second) {
        return pair<index_t, index_t>(0, 0);
    }
    return pair<index_t, index_t>(nodes[node].key.second, nodes[node + 1].key.second);
}


template <typename index_t>
void PathGraph<index_t>::seperateNodes(void * vp) {
    ThreadParam* threadParam = (ThreadParam*)vp;

    PathGraph<index_t>* previous = threadParam->previous;
    EList<PathNode>& from_nodes = *(threadParam->from_nodes);
    EList<PathNode>& to_nodes = *(threadParam->to_nodes);
    EList<index_t>& from_cur = *(threadParam->from_cur);
    EList<index_t>& to_cur = *(threadParam->to_cur);

    index_t st = threadParam->st;
    index_t en = threadParam->en;
    int partitions = threadParam->partitions;

	for(index_t i = st; i < en; i++) {
		index_t from_hash = hash(previous->nodes[i].from, partitions);
		from_nodes[from_cur[from_hash]] = previous->nodes[i];
		from_cur[from_hash]++;
		if(!previous->nodes[i].isSorted()) {
			index_t to_hash = hash(previous->nodes[i].to, partitions);
			to_nodes[to_cur[to_hash]] = previous->nodes[i];
			to_cur[to_hash]++;
		}
	}
}

template <typename index_t>
void PathGraph<index_t>::seperateNodesCount(void * vp) {
    ThreadParam* threadParam = (ThreadParam*)vp;

    PathGraph<index_t>* previous = threadParam->previous;
    EList<index_t>& from_cur = *(threadParam->from_cur);
    EList<index_t>& to_cur = *(threadParam->to_cur);
    index_t st = threadParam->st;
    index_t en = threadParam->en;
    int partitions = threadParam->partitions;
    for(index_t i = st; i < en; i++) {
		index_t from_hash = hash(previous->nodes[i].from, partitions);
		from_cur[from_hash]++;
		if(!previous->nodes[i].isSorted()) {
			index_t to_hash = hash(previous->nodes[i].to, partitions);
			to_cur[to_hash]++;
		}
	}
}

template <typename index_t>
void PathGraph<index_t>::createCombined(void * vp) {
	ThreadParam2* threadParam = (ThreadParam2*)vp;

	index_t st     = threadParam->st;
	index_t en     = threadParam->en;
    int thread_id  = threadParam->thread_id;
    int nthreads   = threadParam->nthreads;
    int generation = threadParam->generation;

    EList<PathNode>& from_nodes = *(threadParam->from_nodes);
    EList<PathNode>& to_nodes   = *(threadParam->to_nodes);
    PathNode** new_nodes  = threadParam->new_nodes;

    const EList<index_t>& from_size = *(threadParam->from_size);
    const EList<index_t>& to_size   = *(threadParam->to_size);
    const EList<index_t>& from_off = *(threadParam->from_off);
    const EList<index_t>& to_off = *(threadParam->to_off);
    EList<index_t>& new_cur = *(threadParam->new_cur);

    //count
    //use heuristic sometimes instead of counting exact number?
    //other method for small number of to_nodes[i]?
    for(index_t i = st; i < en; i++) {
        if(to_size[i] <= 0) continue;
        assert_gt(from_size[i], 0);
        if(from_size[i] > 1) {
            PathNode* node = from_nodes.begin() + from_off[i];
            sort(node, node + from_size[i], PathNodeFromCmp());
        }
        if(to_size[i] > 1) {
            PathNode* node = to_nodes.begin() + to_off[i];
            sort(node, node + to_size[i], PathNodeToCmp());
        }
		index_t t = 0;
		for(index_t f = 0; f < from_size[i]; f++) {
			while(t < to_size[i] && from_nodes[from_off[i] + f].from > to_nodes[to_off[i] + t].to) {
				t++;
			}
            if(t >= to_size[i]) break;
            // assert_eq(from_nodes[i][f].from, to_nodes[i][t].to);
			index_t shift = 0;
			while(t + shift < to_size[i] && from_nodes[from_off[i] + f].from == to_nodes[to_off[i] + t + shift].to) {
				new_cur[thread_id]++;
				shift++;
			}
		}
    }

    if(new_cur[thread_id] <= 0) {
        return;
    }

    //allocate
    new_nodes[thread_id] = new PathNode[new_cur[thread_id]];
    ASSERT_ONLY(index_t new_cur_count = new_cur[thread_id]);
    new_cur[thread_id] = 0;
    //add
    for(index_t i = st; i < en; i++) {
    	if(from_size[i] <= 0 || to_size[i] <= 0) continue;
    	index_t t = 0;
    	for(index_t f = 0; f < from_size[i]; f++) {
        	while(t < to_size[i] && from_nodes[from_off[i] + f].from > to_nodes[to_off[i] + t].to) {
        		t++;
        	}
            if(t >= to_size[i]) break;
            // assert_eq(from_nodes[i][f].from, to_nodes[i][t].to);
        	index_t shift = 0;
        	while(t + shift < to_size[i] && from_nodes[from_off[i] + f].from == to_nodes[to_off[i] + t + shift].to) {
        		new_nodes[thread_id][new_cur[thread_id]].from = to_nodes[to_off[i] + t + shift].from;
        		new_nodes[thread_id][new_cur[thread_id]].to   = from_nodes[from_off[i] + f].to;
                if(generation < 4) {
                    assert_gt(generation, 0);
                    index_t bit_shift = 1 << (generation - 1);
                    bit_shift = (bit_shift << 1) + bit_shift; // Multiply by 3
                    new_nodes[thread_id][new_cur[thread_id]].key  = pair<index_t, index_t>((to_nodes[to_off[i] + t + shift].key.first << bit_shift) + from_nodes[from_off[i] + f].key.first, 0);
                } else {
                    new_nodes[thread_id][new_cur[thread_id]].key  = pair<index_t, index_t>(to_nodes[to_off[i] + t + shift].key.first, from_nodes[from_off[i] + f].key.first);
                }
        		new_cur[thread_id]++;
        		shift++;
        	}
    	}
    }
    assert_eq(new_cur_count, new_cur[thread_id]);

    if(generation > 3) {
        EList<index_t>&  breakvalues = *(threadParam->breakvalues);
        ELList<index_t>& breakpoints = *(threadParam->breakpoints);

    	sort(new_nodes[thread_id], new_nodes[thread_id] + new_cur[thread_id]);
        assert_lt(thread_id, breakpoints.size());
        breakpoints[thread_id].fillZero();
        index_t low = 0;
        index_t high = 0;
        for(int i = 1; i < nthreads; i++) {
        	low = high;
        	high = new_cur[thread_id];
        	while(high > low) {
        		index_t mid = (low + high) >> 1;
        		if(new_nodes[thread_id][mid].key.first < breakvalues[i]) {
        			low = mid + 1;
        		} else {
        			high = mid;
        		}
        	}
        	breakpoints[thread_id][i] = high;
        }
    	breakpoints[thread_id][nthreads] = new_cur[thread_id];
    }
}

template <typename index_t>
void PathGraph<index_t>::mergeNodes(void * vp) {
	ThreadParam3*       threadParam  = (ThreadParam3*)vp;
	int                 thread_id    = threadParam->thread_id;
	int                 nthreads     = threadParam->nthreads;
	PathGraph<index_t>* previous     = threadParam->previous;
	PathNode**          new_nodes    = threadParam->new_nodes;
	ELList<index_t>&    breakpoints  = *(threadParam->breakpoints);
	PathNode**          merged_nodes = threadParam->merged_nodes;
	index_t*            merged_cur   = threadParam->merged_cur;

	index_t count = 0;
    EList<PathNodeSlice> active;
    active.resizeExact(nthreads + 1);
    active.clear();
	for(int j = 0; j < nthreads; j++) {
		count += breakpoints[j][thread_id + 1] - breakpoints[j][thread_id];
		if(breakpoints[j][thread_id + 1] - breakpoints[j][thread_id]) {
			active.expand();
			active.back().place = new_nodes[j] + breakpoints[j][thread_id];
			active.back().end = new_nodes[j] + breakpoints[j][thread_id + 1];
			active.back().just_made = true;
		}
	}
	count += breakpoints[nthreads][thread_id + 1] - breakpoints[nthreads][thread_id];
	if(breakpoints[nthreads][thread_id + 1] - breakpoints[nthreads][thread_id]) {
		active.expand();
		active.back().place = previous->nodes.begin() + breakpoints[nthreads][thread_id];
		active.back().end = previous->nodes.begin() + breakpoints[nthreads][thread_id + 1];
		active.back().just_made = false;
	}
	sort(active.begin(), active.end());
    if(count <= 0) {
        if(thread_id != 0) {
        	threadParam->merge_mutex[thread_id - 1].unlock();
        }
        return;
    }

    merged_nodes[thread_id] = new PathNode[count];

	while(active.size() > 0) {
		int i = 1;
		while(i < active.size() && active[i] < active[i - 1]) {
			swap(active[i], active[i - 1]);
			i++;
		}
		if(active.front().just_made || active.front().place->isSorted()) {
			merged_nodes[thread_id][merged_cur[thread_id]++] = *(active.front().place);
		}
		active.front().place++;
		if(active.front().place == active.front().end) {
			active.front() = active.back();
			active.pop_back();
		}
	}

    assert_leq(merged_cur[thread_id], count);

    // daehwan - for debugging purposes
#if 0
	index_t* mranks = threadParam->mranks;
	index_t rank = 0;
	for(int j = 0; j < nthreads + 1; j++) {
		rank += breakpoints[j][thread_id];
	}
    mergeUpdateRank(merged_nodes, merged_cur, mranks, thread_id, rank);

    // daehwan -> joe: I think the code below might be moved outside this thread function
    //                 to avoid lock/unlock and to make the code clear

	//removes extra sorted node if separated by boundary
	//needs access to first member of next bin so need mutex
    if(thread_id != 0) {
    	threadParam->merge_mutex[thread_id - 1].unlock();
    }
    if(thread_id + 1 != nthreads) {
        PathNode& last = merged_nodes[thread_id][merged_cur[thread_id] - 1];
        index_t tmp_thread_id = thread_id;
        while(tmp_thread_id + 1 < nthreads) {
            if(merged_cur[tmp_thread_id + 1] > 0) break;
            tmp_thread_id++;
        }
        if(tmp_thread_id + 1 < nthreads) {
            threadParam->merge_mutex[tmp_thread_id].lock();
            PathNode& first = merged_nodes[tmp_thread_id + 1][0];

            if(last.isSorted() && first.isSorted() && last.from == first.from) {
                merged_cur[thread_id]--;
            }
        }
    }

#endif
}


//creates a new PathGraph that is 2^(i+1) sorted from one that is 2^i sorted.
//does so by:
//merging unsorted nodes using a hash join
//sorting the newly made nodes
//merging all nodes together
//updating ranks and adding nodes that become sorted to sorted.
template <typename index_t>
PathGraph<index_t>::PathGraph(PathGraph<index_t>& previous) :
nthreads(previous.nthreads), verbose(previous.verbose),
ranks(0), max_label(previous.max_label), max_from(previous.max_from), temp_nodes(0), generation(previous.generation + 1), sorted(false),
report_node_idx(0), report_edge_range(pair<index_t, index_t>(0, 0)), report_M(pair<index_t, index_t>(0, 0)),
report_F_node_idx(0), report_F_location(0)
{
    assert_gt(nthreads, 0);
#ifndef NDEBUG
    debug = previous.debug;
#endif

    assert_neq(previous.nodes.size(), previous.ranks);

    // first count where to start each from value

	EList<index_t> from_index;
	from_index.resizeExact(max_from + 1);
	from_index.fillZero();

	for(PathNode* node = previous.nodes.begin(); node != previous.nodes.end(); node++) {
		from_index[node->from]++;
	}
	index_t tot = from_index[0];
	from_index[0] = 0;
	for(index_t i = 1; i < from_index.size(); i++) {
		tot += from_index[i];
		from_index[i] = tot - from_index[i];
	}
	//initialize and fill direct-access table
	//use from_index to keep track of where to add next
	EList<pair<index_t, index_t> > from_table;
	from_table.resizeExact(previous.nodes.size());
	from_table.fillZero();
	for(PathNode* node = previous.nodes.begin(); node != previous.nodes.end(); node++) {
		from_table[from_index[node->from]++] = pair<index_t, index_t>(node->to, node->key.first);
	}
	//reset from_index
	for(index_t i = from_index.size() - 1; i > 0; i--) {
		from_index[i] = from_index[i - 1];
	}
	from_index[0] = 0;


	// Now query against hash-table

	//count number of nodes
	temp_nodes = 0;
	for(PathNode* node = previous.nodes.begin(); node != previous.nodes.end(); node++) {
		if(node->isSorted()) {
			temp_nodes++;
		} else {
			temp_nodes += from_index[node->to + 1] - from_index[node->to];
		}
	}
    // make new nodes
    nodes.resizeExact(temp_nodes);
    nodes.clear();
	for(PathNode* node = previous.nodes.begin(); node != previous.nodes.end(); node++) {
		if(node->isSorted()) {
			nodes.push_back(*node);
		} else {
			for(index_t j = from_index[node->to]; j < from_index[node->to + 1]; j++) {
				nodes.expand();
				nodes.back().from = node->from;
				nodes.back().to = from_table[j].first;
                if(generation < 4) {
                    assert_gt(generation, 0);
                    index_t bit_shift = 1 << (generation - 1);
                    bit_shift = (bit_shift << 1) + bit_shift; // Multiply by 3
                    nodes.back().key  = pair<index_t, index_t>((node->key.first << bit_shift) + from_table[j].second, 0);
                } else {
                    nodes.back().key  = pair<index_t, index_t>(node->key.first, from_table[j].second);
                }
			}
		}
	}
	// Now make all nodes properly sorted
	if(generation > 4) {
		PathNode* block_start = nodes.begin();
		for(PathNode* curr = nodes.begin() + 1; curr != nodes.end(); curr++) {
			if(curr->key.first != block_start->key.first) {
				if(curr - block_start > 1) sort(block_start, curr);
				block_start = curr;
			}
		}
		if(nodes.end() - block_start > 1) sort(block_start, nodes.end());
		mergeUpdateRank();
	} else if(generation == 4) {
		sort(nodes.begin(), nodes.end());
		mergeUpdateRank();
	}
}




template <typename index_t>
void PathGraph<index_t>::generateEdgesWorker(void * vp) {
	ThreadParam4* threadParams = (ThreadParam4*)vp;
	int thread_id = threadParams->thread_id;
	int st = threadParams->st;
	int en = threadParams->en;
	RefGraph<index_t>* base = threadParams->base;
	EList<PathNode>* sep_nodes = threadParams->sep_nodes;
	EList<TempEdge>* sep_edges = threadParams->sep_edges;
	EList<PathEdge>* new_edges = threadParams->new_edges;

	for(int i = st; i < en; i++) {

		sort(sep_nodes[i].begin(), sep_nodes[i].end(), PathNodeFromCmp());
		sort(sep_edges[i].begin(), sep_edges[i].end(), TempEdgeToCmp());

		pair<index_t, index_t> pn_range = getNextRange(&sep_nodes[i], pair<index_t, index_t>(0, 0));
		pair<index_t, index_t> ge_range = getNextEdgeRange(&sep_edges[i], pair<index_t, index_t>(0, 0), false /* from? */);

		while(pn_range.first < pn_range.second && ge_range.first < ge_range.second) {
			if(sep_nodes[i][pn_range.first].from == sep_edges[i][ge_range.first].to) {
				for(index_t node = pn_range.first; node < pn_range.second; node++) {
					for(index_t edge = ge_range.first; edge < ge_range.second; edge++) {
						index_t from = sep_edges[i][edge].from;
						new_edges[thread_id].push_back(PathEdge(from, sep_nodes[i][node].key.first, base->nodes[from].label));
					}
				}
				pn_range = getNextRange(&sep_nodes[i], pn_range);
				ge_range = getNextEdgeRange(&sep_edges[i], ge_range, false);
			} else if(sep_nodes[i][pn_range.first].from < sep_edges[i][ge_range.first].to) {
				pn_range = getNextRange(&sep_nodes[i], pn_range);
			} else {
				ge_range = getNextEdgeRange(&sep_edges[i], ge_range, false);
			}
		}
	}
	sort(new_edges[thread_id].begin(), new_edges[thread_id].end());
}
#endif


#endif /*GBWT_GRAPH_H_*/<|MERGE_RESOLUTION|>--- conflicted
+++ resolved
@@ -28,11 +28,8 @@
 #include <map>
 #include <deque>
 #include <time.h>
-<<<<<<< HEAD
 #include "alt.h"
-=======
 #include "radix_sort.h"
->>>>>>> a096d3a8
 
 // Reference:
 // Jouni Sirén, Niko Välimäki, and Veli Mäkinen: Indexing Graphs for Path Queries with Applications in Genome Research.
@@ -1778,7 +1775,7 @@
 								*curr++ = *n;
 							}
 							ranks++;
-						} else if(!(curr - 1)->isSorted() || (curr - 1)->from != block_start->from){
+						} else if(curr == nodes.begin() || !(curr - 1)->isSorted() || (curr - 1)->from != block_start->from){
 							block_start->setSorted();
 							block_start->key.first = ranks++;
 							*curr++ = *block_start;
