--- conflicted
+++ resolved
@@ -2864,17 +2864,6 @@
     debug = previous.debug;
 #endif
 
-<<<<<<< HEAD
-	// count number in each bin
-//	clock_t start = clock();
-	int log_size = sizeof(max_from) * 8;
-	while(!(((size_t)1 << log_size) & max_from)) log_size--;
-	int right_shift = log_size - SHIFT;
-	int occupied = (max_from >> right_shift) + 1; //index of largest block that isn't empty
-	index_t count[BLOCKS] = {0};
-	for(PathNode* node = past_nodes.begin(); node != past_nodes.end(); node++) {
-		count[node->from >> right_shift]++;
-=======
     assert_neq(previous.nodes.size(), previous.ranks);
 
     // first count where to start each from value
@@ -2885,7 +2874,6 @@
 
 	for(PathNode* node = previous.nodes.begin(); node != previous.nodes.end(); node++) {
 		from_index[node->from]++;
->>>>>>> 0f5701fa
 	}
 	index_t tot = from_index[0];
 	from_index[0] = 0;
