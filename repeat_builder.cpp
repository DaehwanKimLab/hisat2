--- conflicted
+++ resolved
@@ -129,10 +129,11 @@
 template<typename TStr>
 string getString(const TStr& ref, TIndexOffU start, size_t len)
 {
-	string s;
-	size_t ref_len = ref.length();
-
-	for(size_t i = 0; (i < len) && (start + i < ref_len); i++) {
+    const size_t ref_len = ref.length();
+    assert_leq(start + len, ref_len);
+
+    string s;
+	for(size_t i = 0; i < len; i++) {
 		char nt = "ACGT"[ref[start + i]];
 		s.push_back(nt);
 	}
@@ -170,22 +171,14 @@
 
 template<typename TStr>
 NRG<TStr>::NRG(
-<<<<<<< HEAD
                const EList<RefRecord>& szs,
                EList<string>& ref_names,
                TStr& s,
                const string& filename,
                BlockwiseSA<TStr>& sa) :
-=======
-		EList<RefRecord>& szs,
-		EList<string>& ref_names,
-		TStr& s,
-		string& filename,
-		BlockwiseSA<TStr>& sa,
-        bool forward = true) :
->>>>>>> 05fed6bd
-	szs_(szs), ref_namelines_(ref_names), 
-	s_(s), filename_(filename), bsa_(sa), forward_(forward)
+	szs_(szs), ref_namelines_(ref_names),
+	s_(s), filename_(filename), bsa_(sa),
+    half_length_(s.length() / 2)
 {
 	cerr << "NRG: " << filename_ << endl;
 
@@ -212,11 +205,15 @@
 		if(count && (count % 1000000 == 0)) {
 			cerr << "SA count " << count << endl;
 		}
+        
+        if(saElt == s_.length()) {
+            assert_eq(count, s_.length() + 1);
+            break;
+        }
 
 		if(rpt_positions.size() == 0) {
 			rpt_positions.expand();
 			rpt_positions.back().joinedOff = saElt;
-			rpt_positions.back().fw = forward_;
 		} else {
 			TIndexOffU prev_saElt = rpt_positions.back().joinedOff;
 
@@ -227,7 +224,6 @@
 			if(lcp_len >= rpt_len) {
 				rpt_positions.expand();
 				rpt_positions.back().joinedOff = saElt;
-				rpt_positions.back().fw = forward_;
 
 				if(min_lcp_len > lcp_len) {
 					min_lcp_len = lcp_len;
@@ -239,15 +235,13 @@
                             rpt_positions.begin() + rpt_positions.size(),
                             compareRepeatCoordByJoinedOff<TIndexOffU>);
 
-					string ss = getString(s_, prev_saElt, min_lcp_len);
-
+                    string ss = getString(s_, prev_saElt, min_lcp_len);
 					addRepeatGroup(ss, rpt_positions);
 				}
 
 				// flush previous positions 
 				rpt_positions.resize(1);
 				rpt_positions.back().joinedOff = saElt;
-				rpt_positions.back().fw = forward_;
 				min_lcp_len = s_.length();
 			}
 		}
@@ -321,7 +315,8 @@
 	}
 
     mergeRepeatGroup();
-    if (flagGrouping) {
+    
+    if(flagGrouping && rpt_edit > 0) {
         groupRepeatGroup(rpt_edit);
     }
 	//adjustRepeatGroup(flagGrouping);
@@ -511,19 +506,32 @@
 
 		// Positions
         for(size_t j = 0; j < positions.size(); j++) {
-			if(j && (j % 10 == 0)) {
+			if(j > 0 && (j % 10 == 0)) {
 				fp << endl;
 			}
 
-			if(j % 10) {
+			if(j % 10 != 0) {
 				fp << " ";
 			}
 
-			string chr_name;
-			TIndexOffU pos_in_chr;
-
-			getGenomeCoord(positions[j].joinedOff, chr_name, pos_in_chr);
-			char direction = positions[j].fw ? '+':'-';
+            TIndexOffU joinedOff;
+            char direction;
+            if(positions[j].joinedOff < half_length_) {
+                joinedOff = positions[j].joinedOff;
+                direction = '+';
+            } else {
+                joinedOff = s_.length() - positions[j].joinedOff - rg.seq.length();
+                direction = '-';
+            }
+            
+#ifndef NDEBUG
+            string seq_cmp = getString(s_, positions[j].joinedOff, rg.seq.length());
+            assert_eq(rg.seq, seq_cmp);
+#endif
+
+            string chr_name;
+            TIndexOffU pos_in_chr;
+			getGenomeCoord(joinedOff, chr_name, pos_in_chr);
 
 			fp << chr_name << ":" << pos_in_chr << ":" << direction;
 		}
@@ -1136,56 +1144,43 @@
 #endif
 
 template<typename TStr>
-int NRG<TStr>::getLCP(TIndexOffU a, TIndexOffU b)
-{
-    int k = 0;
-    TIndexOffU s_len = s_.length();
+TIndexOffU NRG<TStr>::getEnd(TIndexOffU e) {
+    assert_lt(e, s_.length())
     
-    if (a >= s_len || b >= s_len) {
-        return 0;
-    }
-    
-#if 1
-    size_t a_end = 0;
-    size_t b_end = 0;
-
-    if (forward_) {
-        int a_frag_id = mapJoinedOffToSeq(a);
-        int b_frag_id = mapJoinedOffToSeq(b);
-
-        if (a_frag_id < 0 || b_frag_id < 0) {
-            cerr << "CP " << a_frag_id << ", " << b_frag_id << endl;
-            return 0;
-        }
-
-        a_end = fraglist_[a_frag_id].start + fraglist_[a_frag_id].length;
-        b_end = fraglist_[b_frag_id].start + fraglist_[b_frag_id].length;
+    TIndexOffU end = 0;
+    if(e < half_length_) {
+        int frag_id = mapJoinedOffToSeq(e);
+        assert_geq(frag_id, 0);
+        end = fraglist_[frag_id].start + fraglist_[frag_id].length;
     } else {
         // ReverseComplement
         // a, b are positions w.r.t reverse complement string.
         // fragment map is based on forward string
-        int a_frag_id = mapJoinedOffToSeq(s_len - a - 1);
-        int b_frag_id = mapJoinedOffToSeq(s_len - b - 1);
-
-        if (a_frag_id < 0 || b_frag_id < 0) {
-            cerr << "CP " << a_frag_id << ", " << b_frag_id << endl;
-            return 0;
-        }
-
-        a_end = s_len - fraglist_[a_frag_id].start;
-        b_end = s_len - fraglist_[b_frag_id].start;
+        int frag_id = mapJoinedOffToSeq(s_.length() - e - 1);
+        assert_geq(frag_id, 0);
+        end = s_.length() - fraglist_[frag_id].start;
     }
     
-    assert_leq(a_end, s_len);
-    assert_leq(b_end, s_len);
+    assert_leq(end, s_.length());
+    return end;
+}
+
+template<typename TStr>
+TIndexOffU NRG<TStr>::getLCP(TIndexOffU a, TIndexOffU b)
+{
+#if 1
+    size_t a_end = getEnd(a);
+    size_t b_end = getEnd(b);
 #else
-    size_t a_end = s_len;
-    size_t b_end = s_len;
+    size_t a_end = s_.length();
+    size_t b_end = s_.length();
 #endif
+    assert_leq(a_end, s_.length());
+    assert_leq(b_end, s_.length());
     
-    
-    while ((a + k) < a_end && (b + k) < b_end) {
-        if (s_[a + k] != s_[b + k]) {
+    TIndexOffU k = 0;
+    while((a + k) < a_end && (b + k) < b_end) {
+        if(s_[a + k] != s_[b + k]) {
             break;
         }
         k++;
@@ -1198,5 +1193,4 @@
 /****************************/
 template class NRG<SString<char> >;
 template void dump_tstr(const SString<char>& );
-template static bool compareRepeatCoordByJoinedOff(
-        const RepeatCoord<TIndexOffU>& , const RepeatCoord<TIndexOffU>&);+template bool compareRepeatCoordByJoinedOff(const RepeatCoord<TIndexOffU>& , const RepeatCoord<TIndexOffU>&);