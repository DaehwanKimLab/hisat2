--- conflicted
+++ resolved
@@ -361,7 +361,8 @@
 
 
 template<typename TStr>
-void NRG<TStr>::build(TIndexOffU rpt_len,
+void NRG<TStr>::build(TIndexOffU seed_len,
+                      TIndexOffU rpt_len,
                       TIndexOffU rpt_cnt,
                       bool flagGrouping,
                       TIndexOffU rpt_edit,
@@ -400,14 +401,13 @@
 			//   text1 is started from prev_saElt and text2 is started from saElt
 			int lcp_len = getLCP(prev_saElt, saElt);
 
-			if(lcp_len >= rpt_len) {
+			if(lcp_len >= seed_len) {
 				rpt_positions.expand();
 				rpt_positions.back().joinedOff = saElt;
 
 				if(min_lcp_len > lcp_len) {
 					min_lcp_len = lcp_len;
 				}
-
 			} else {
 				if (rpt_positions.size() >= rpt_cnt) {
                     sort(rpt_positions.begin(), 
@@ -439,7 +439,7 @@
 
     // Seed extension
     //seedExtension(rpt_len, rpt_cnt);
-    seedGrouping(rpt_len, rpt_cnt);
+    seedGrouping(seed_len, rpt_cnt);
 
 }
 
@@ -699,16 +699,21 @@
 
     for(size_t i = 0; i < rpt_grp_.size(); i++)
     {
-<<<<<<< HEAD
-        i = 3059;
-        
-=======
-        //size_t i = 3059;
-
->>>>>>> 07fe439e
         EList<SeedExt> seeds;
         EList<RepeatCoord<TIndexOffU> >& positions = rpt_grp_[i].positions;
         string seed_str = rpt_grp_[i].seq.substr(0, rpt_len);
+        
+        // DK - debugging purposes
+        // i = 3059;
+        //if(positions.size() < 400)
+        //    continue;
+        
+        // DK - debugging purposes
+        // break;
+        //if(i == 620) {
+        //    int kk = 20;
+        //    kk += 20;
+       // }
 
         seeds.reserveExact(positions.size());
 
@@ -721,20 +726,10 @@
             seeds.back().pos = pair<TIndexOffU, TIndexOffU>(left, right);
             seeds.back().bound = pair<TIndexOffU, TIndexOffU>(getStart(left), getEnd(left));
         }
-<<<<<<< HEAD
-        seedExtension(seeds, i, rpt_len, fp);
-        
-        // DK - debugging purposes
-        break;
-=======
-
         assert(seeds.size() > 0);
-
         string consensus;
-
         seedExtension(seed_str, seeds, consensus);
         saveSeedExtension(seed_str, seeds, i, fp, consensus);
->>>>>>> 07fe439e
     }
 
     fp.close();
@@ -745,217 +740,490 @@
 extern TIndexOffU max_seed_extlen;
 
 template<typename TStr>
-void NRG<TStr>::saveSeedExtension(string& seed_string, EList<SeedExt>& seeds, 
-        TIndexOffU rpt_grp_id, ostream& fp, string& consensus_merged)
-{
+void NRG<TStr>::get_consensus_seq_CP(EList<SeedExt>& seeds,
+                                     size_t from,
+                                     string& left_consensus,
+                                     string& right_consensus)
+{
+    assert_lt(from, seeds.size());
+    left_consensus.clear(); right_consensus.clear();
+    
+    const size_t max_seed_ext_len = max_seed_extlen; // default 25
+    const size_t max_ed = max_seed_mm; // default 5
+    
+    // update ed
+    // extend consensus string
+    size_t seed_ext_len = 0;
+    while(seed_ext_len < max_seed_ext_len) {
+        // count base
+        size_t l_count[4] = {0, };
+        size_t r_count[4] = {0, };
+        
+        for(size_t i = from; i < seeds.size(); i++) {
+            assert(!seeds[i].done);
+            int ch = getSequenceBase(s_, seeds[i].pos.first - seed_ext_len - 1);
+            assert_range(0, 3, ch);
+            l_count[ch]++;
+            
+            ch = getSequenceBase(s_, seeds[i].pos.second + seed_ext_len);
+            assert_range(0, 3, ch);
+            r_count[ch]++;
+        }
+        
+        // select extend char
+        uint8_t left_ext_base = max_index(l_count);
+        uint8_t right_ext_base = max_index(r_count);
+        
+        // estimate extended ed
+        size_t est_good_ed = 0;
+        for(size_t i = from; i < seeds.size(); i++) {
+            assert(!seeds[i].done);
+            size_t est_ed = seeds[i].ed;
+            TIndexOffU left_pos = seeds[i].pos.first - seed_ext_len - 1;
+            if(left_pos < seeds[i].bound.first) {
+                est_ed = max_ed + 1;
+            } else {
+                int ch = getSequenceBase(s_, left_pos);
+                assert_range(0, 3, ch);
+                if (ch != left_ext_base) {
+                    est_ed++;
+                }
+            }
+
+            TIndexOffU right_pos = seeds[i].pos.second + seed_ext_len;
+            if(right_pos >= seeds[i].bound.second) {
+                est_ed = max_ed + 1;
+            } else {
+                int ch = getSequenceBase(s_, right_pos);
+                assert_range(0, 3, ch);
+                if (ch != right_ext_base) {
+                    est_ed++;
+                }
+            }
+            
+             if(est_ed <= max_ed) {
+                 est_good_ed++;
+             }
+        }
+        
+        if(est_good_ed < max_seed_repeat) {
+            break;
+        }
+        
+        for(size_t i = from; i < seeds.size(); i++) {
+            assert(!seeds[i].done);
+            TIndexOffU left_pos = seeds[i].pos.first - seed_ext_len - 1;
+            if (left_pos < seeds[i].bound.first) {
+                seeds[i].ed = max_ed + 1;
+            } else {
+                int ch = getSequenceBase(s_, left_pos);
+                assert(ch >= 0 && ch < 4);
+                if (ch != left_ext_base) {
+                    seeds[i].ed++;
+                }
+            }
+            
+            TIndexOffU right_pos = seeds[i].pos.second + seed_ext_len;
+            if (right_pos >= seeds[i].bound.second) {
+                seeds[i].ed = max_ed + 1;
+            } else {
+                int ch = getSequenceBase(s_, right_pos);
+                assert(ch >= 0 && ch < 4);
+                if (ch != right_ext_base) {
+                    seeds[i].ed++;
+                }
+            }
+        }
+        
+        left_consensus += (char)("ACGT"[left_ext_base]);
+        right_consensus += (char)("ACGT"[right_ext_base]);
+        
+        seed_ext_len++;
+    }
+}
+
+template<typename TStr>
+void NRG<TStr>::get_consensus_seq(EList<SeedExt>& seeds,
+                                  size_t from,
+                                  string& left_consensus,
+                                  string& right_consensus)
+{
+    assert_lt(from, seeds.size());
+    left_consensus.clear(); right_consensus.clear();
+    
+    const size_t max_seed_ext_len = max_seed_extlen; // default 25
+    const size_t max_ed = max_seed_mm; // default 5
+    
+#if 0
+    EList<float> lfreq, rfreq;
+    lfreq.reserveExact(max_seed_ext_len * 4);
+    rfreq.reserveExact(max_seed_ext_len * 4);
+   
+    size_t seed_ext_len = 0;
+    while(seed_ext_len < max_seed_ext_len) {
+        // count base
+        size_t l_count[4] = {0, };
+        size_t r_count[4] = {0, };
+
+        for(size_t i = from; i < seeds.size(); i++) {
+            assert(!seeds[i].done);
+            int ch = getSequenceBase(s_, seeds[i].pos.first - seed_ext_len - 1);
+            assert_range(0, 3, ch);
+            l_count[ch]++;
+            
+            ch = getSequenceBase(s_, seeds[i].pos.second + seed_ext_len);
+            assert_range(0, 3, ch);
+            r_count[ch]++;
+        }
+
+        float lsum = l_count[0] + l_count[1] + l_count[2] + l_count[3];
+        float rsum = r_count[0] + r_count[1] + r_count[2] + r_count[3];
+        for(size_t i = 0; i < 4; i++) {
+            lfreq.push_back(l_count[i] / lsum);
+            rfreq.push_back(r_count[i] / rsum);
+        }
+        
+        seed_ext_len++;
+    }
+    
+    assert_eq(lfreq.size() % 4, 0);
+    assert_eq(rfreq.size() % 4, 0);
+
+    size_t est_good_ed = 0;
+    for(size_t i = from; i < seeds.size(); i++) {
+        assert(!seeds[i].done);
+        float est_ed = 0.0f;
+        
+        size_t left_ext_len = lfreq.size() / 4;
+        for(size_t j = 0; j < left_ext_len; j++) {
+            TIndexOffU left_pos = seeds[i].pos.first - j - 1;
+            if(left_pos < seeds[i].bound.first) {
+                est_ed = -1.0f;
+            } else {
+                int ch = getSequenceBase(s_, left_pos);
+                assert_range(0, 3, ch);
+                est_ed += (1.0f - lfreq[j * 4 + ch]);
+            }
+        }
+        
+        size_t right_ext_len = rfreq.size() / 4;
+        for(size_t j = 0; j < right_ext_len; j++) {
+            TIndexOffU right_pos = seeds[i].pos.second + j;
+            if(right_pos >= seeds[i].bound.second) {
+                est_ed = -1.0f;
+            } else {
+                int ch = getSequenceBase(s_, right_pos);
+                assert_range(0, 3, ch);
+                est_ed += (1.0f - rfreq[j * 4 + ch]);
+            }
+        }
+        
+        if(est_ed < max_ed + 1)
+            est_good_ed++;
+        seeds[i].ed = (uint32_t)est_ed;
+    }
+    
+    //if(est_good_ed < 5)
+    //    return;
+#endif
+    
+    // update ed
+    // extend consensus string
+    size_t seed_ext_len = 0;
+    while(seed_ext_len < max_seed_ext_len) {
+        seed_ext_len++;
+        
+        // count base
+        size_t l_count[4] = {0, };
+        size_t r_count[4] = {0, };
+
+        for(size_t i = from; i < seeds.size(); i++) {
+            assert(!seeds[i].done);
+            // DK - debugging purposes
+            // if(seeds[i].ed >= max_ed + 1) continue;
+            uint8_t ch = getSequenceBase(s_, seeds[i].pos.first - seed_ext_len);
+            assert(ch >= 0 && ch < 4);
+            l_count[ch]++;
+            
+            ch = getSequenceBase(s_, seeds[i].pos.second + seed_ext_len - 1);
+            assert(ch >= 0 && ch < 4);
+            r_count[ch]++;
+        }
+        
+        // select extend char
+        uint8_t left_ext_base = max_index(l_count);
+        uint8_t right_ext_base = max_index(r_count);
+        left_consensus += (char)("ACGT"[left_ext_base]);
+        right_consensus += (char)("ACGT"[right_ext_base]);
+    }
+    
+    // calculate edit distance w.r.t consensus
+    for(size_t i = from; i < seeds.size(); i++) {
+        assert(!seeds[i].done);
+        seeds[i].ed = 0;
+        
+        for(size_t j = 0; j < left_consensus.length(); j++) {
+            TIndexOffU left_pos = seeds[i].pos.first - j - 1;
+            if (left_pos < seeds[i].bound.first) {
+                seeds[i].ed = max_ed + 1;
+            } else {
+                int ch = getSequenceBase(s_, left_pos);
+                assert_range(0, 3, ch);
+                if ("ACGT"[ch] != left_consensus[j]) {
+                    seeds[i].ed++;
+                }
+            }
+        }
+        for(size_t j = 0; j < right_consensus.length(); j++) {
+            TIndexOffU right_pos = seeds[i].pos.second + j;
+            if(right_pos >= seeds[i].bound.second) {
+                seeds[i].ed = max_ed + 1;
+            } else {
+                int ch = getSequenceBase(s_, right_pos);
+                assert_range(0, 3, ch);
+                if ("ACGT"[ch] != right_consensus[j]) {
+                    seeds[i].ed++;
+                }
+            }
+        }
+    }
+    
+    // adjust consensus sequence
+    left_consensus.clear(); right_consensus.clear();
+    seed_ext_len = 0;
+    while(seed_ext_len < max_seed_ext_len) {
+        seed_ext_len++;
+        
+        // count base
+        size_t l_count[4] = {0, };
+        size_t r_count[4] = {0, };
+        
+        for(size_t i = from; i < seeds.size(); i++) {
+            assert(!seeds[i].done);
+            if(seeds[i].ed > max_ed) continue;
+            uint8_t ch = getSequenceBase(s_, seeds[i].pos.first - seed_ext_len);
+            assert(ch >= 0 && ch < 4);
+            l_count[ch]++;
+            
+            ch = getSequenceBase(s_, seeds[i].pos.second + seed_ext_len - 1);
+            assert(ch >= 0 && ch < 4);
+            r_count[ch]++;
+        }
+        
+        // select extend char
+        uint8_t left_ext_base = max_index(l_count);
+        uint8_t right_ext_base = max_index(r_count);
+        left_consensus += (char)("ACGT"[left_ext_base]);
+        right_consensus += (char)("ACGT"[right_ext_base]);
+    }
+    
+    // recalculate edit distance w.r.t consensus
+    size_t est_good_ed = 0;
+    for(size_t i = from; i < seeds.size(); i++) {
+        assert(!seeds[i].done);
+        seeds[i].ed = 0;
+        
+        for(size_t j = 0; j < left_consensus.length(); j++) {
+            TIndexOffU left_pos = seeds[i].pos.first - j - 1;
+            if (left_pos < seeds[i].bound.first) {
+                seeds[i].ed = max_ed + 1;
+            } else {
+                int ch = getSequenceBase(s_, left_pos);
+                assert_range(0, 3, ch);
+                if ("ACGT"[ch] != left_consensus[j]) {
+                    seeds[i].ed++;
+                }
+            }
+        }
+        for(size_t j = 0; j < right_consensus.length(); j++) {
+            TIndexOffU right_pos = seeds[i].pos.second + j;
+            if(right_pos >= seeds[i].bound.second) {
+                seeds[i].ed = max_ed + 1;
+            } else {
+                int ch = getSequenceBase(s_, right_pos);
+                assert_range(0, 3, ch);
+                if ("ACGT"[ch] != right_consensus[j]) {
+                    seeds[i].ed++;
+                }
+            }
+        }
+        
+        if(seeds[i].ed <= max_ed)
+            est_good_ed++;
+    }
+    
+    if(est_good_ed < max_seed_repeat) {
+        //    seed_ext_len--;
+        // bad ext chr
+        left_consensus.clear(); right_consensus.clear();
+        return;
+    }
+}
+
+template<typename TStr>
+void NRG<TStr>::seedExtension(string& seed_string, EList<SeedExt>& seeds, string& consensus_merged)
+{
+    const size_t max_ed = max_seed_mm; // default 5
+    size_t remains = seeds.size();
+    TIndexOffU baseoff = 0;
+
+    while(remains >= 5) {
+#ifndef NDEBUG
+        assert_leq(remains, seeds.size());
+        size_t dones = 0;
+        for(size_t i = 0; i < seeds.size(); i++) {
+            if(seeds[i].done) dones++;
+        }
+        assert_eq(remains + dones, seeds.size());
+#endif
+        
+        string left_consensus, right_consensus;
+        get_consensus_seq_CP(seeds,
+                          seeds.size() - remains,
+                          left_consensus,
+                          right_consensus);
+        
+        if(left_consensus.empty() || right_consensus.empty())
+            break;
+        
+        string consensus = reverse(left_consensus) + seed_string + right_consensus;
+        consensus_merged += consensus;
+        
+        // Move up "done" seeds
+        size_t j = seeds.size() - remains;
+        for(size_t i = seeds.size() - remains; i < seeds.size(); i++) {
+            assert(!seeds[i].done);
+            if(seeds[i].ed <= max_ed) {
+                // select
+                seeds[i].done = true;
+                seeds[i].baseoff = baseoff;
+                seeds[i].pos.first = seeds[i].pos.first - left_consensus.length();
+                seeds[i].pos.second = seeds[i].pos.second + right_consensus.length();
+                assert_geq(i, j);
+                if(i > j) {
+                    SeedExt temp = seeds[j];
+                    seeds[j] = seeds[i];
+                    seeds[i] = temp;
+                    // Find next "undone" seed
+                    j++;
+                    while(j < i && seeds[j].done) {
+                        j++;
+                    }
+                    assert(j < seeds.size() && !seeds[j].done);
+                } else {
+                    j = i + 1;
+                }
+                assert_gt(remains, 0);
+                remains--;
+            } else {
+                // reset
+                seeds[i].ed = 0;
+            }
+        }
+        baseoff += consensus.length();
+    }
+    
+    if(remains > 0) {
+        consensus_merged += seed_string;
+        for(size_t i = seeds.size() - remains; i < seeds.size(); i++) {
+            assert(!seeds[i].done);
+            seeds[i].done = true;
+            seeds[i].baseoff = baseoff;
+        }
+    }
+    
+#ifndef NDEBUG
+    // make sure seed positions are unique
+    EList<pair<TIndexOffU, TIndexOffU> > seed_poses;
+    for(size_t i = 0; i < seeds.size(); i++) {
+        seed_poses.expand();
+        seed_poses.back() = seeds[i].pos;
+    }
+    seed_poses.sort();
+    for(size_t i = 0; i + 1 < seed_poses.size(); i++) {
+        if(seed_poses[i].first == seed_poses[i+1].first) {
+            assert_lt(seed_poses[i].second, seed_poses[i+1].second);
+        } else {
+            assert_lt(seed_poses[i].first, seed_poses[i+1].first);
+        }
+    }
+#endif
+}
+
+
+template<typename TStr>
+void NRG<TStr>::saveSeedExtension(const string& seed_string,
+                                  const EList<SeedExt>& seeds,
+                                  TIndexOffU rpt_grp_id,
+                                  ostream& fp,
+                                  const string& consensus_merged)
+{
+    // apply color: compatible with linux commands such as cat and less -r
+#if 1
+    const string red = "\033[31m", reset = "\033[0m";
+#else
+    const string red = "", reset = "";
+#endif
+    
+    auto prev_consensus_baseoff = 0;
+    size_t count = 0;
     for(size_t i = 0; i < seeds.size(); i++) {
         assert(seeds[i].done);
-
+        
         size_t ext_len = seeds[i].pos.second - seeds[i].pos.first;
-        string deststr = getString(s_, seeds[i].pos.first, ext_len); 
+        
+        // DK - debugging purposes
+        // if(ext_len < 100) continue;
+        
+        string deststr = getString(s_, seeds[i].pos.first, ext_len);
+        
+        assert_leq(prev_consensus_baseoff, seeds[i].baseoff);
+        if(prev_consensus_baseoff == seeds[i].baseoff) {
+            count++;
+        } else {
+            fp << "Counts: " << count << endl << endl;
+            count = 1;
+            prev_consensus_baseoff = seeds[i].baseoff;
+        }
 
         fp << rpt_grp_id << "\t" << rpt_grp_[rpt_grp_id].positions.size();
         fp << "\t" << ext_len;
         fp << "\t" << seeds[i].ed;
-        fp << "\t" << seeds[i].pos.first << "\t" << seeds[i].pos.second;
-        fp << "\t" << seeds[i].bound.first << "\t" << seeds[i].bound.second;
+        fp << "\t" << setw(10) << seeds[i].pos.first << "\t" << setw(10) << seeds[i].pos.second;
+        fp << "\t" << setw(10) << seeds[i].bound.first << "\t" << setw(10) << seeds[i].bound.second;
 
         string chr_name;
         TIndexOffU pos_in_chr;
-        if (seeds[i].pos.first < forward_length_) {
+        if(seeds[i].pos.first < forward_length_) {
             getGenomeCoord(seeds[i].pos.first, chr_name, pos_in_chr);
         } else {
             getGenomeCoord(s_.length() - seeds[i].pos.first - (seeds[i].pos.second - seeds[i].pos.first), chr_name, pos_in_chr);
         }
         fp << "\t" << chr_name << ":" << pos_in_chr;
 
-        if (seeds[i].pos.second < forward_length_) {
+        if(seeds[i].pos.second < forward_length_) {
             getGenomeCoord(seeds[i].pos.second, chr_name, pos_in_chr);
         } else {
             getGenomeCoord(s_.length() - seeds[i].pos.second - (seeds[i].pos.second - seeds[i].pos.first), chr_name, pos_in_chr);
         }
         fp << "\t" << chr_name << ":" << pos_in_chr;
-
-        fp << "\t" << consensus_merged.substr(seeds[i].baseoff, ext_len);
-        fp << "\t" << deststr;
+        
+        string constr = consensus_merged.substr(seeds[i].baseoff, ext_len);
+
+        // fp << "\t" << constr;
+        assert_eq(constr.length(), deststr.length());
+        fp << "\t";
+        for(decltype(constr.length()) j = 0; j < constr.length(); j++) {
+            bool different = (constr[j] != deststr[j]);
+            if(different) fp << red;
+            fp << deststr[j];
+            if(different) fp << reset;
+        }
 
         fp << endl;
     }
-<<<<<<< HEAD
-#endif
-    
-=======
-}
-
-
-template<typename TStr>
-void NRG<TStr>::seedExtension(string& seed_string, EList<SeedExt>& seeds, string& consensus_merged)
-{
-    //ostream& fp = cerr;
-
-    size_t max_seed_ext_len = max_seed_extlen; // default 25
-    size_t max_ed = max_seed_mm; // default 5
-
-  
->>>>>>> 07fe439e
-    size_t remains = seeds.size();
-    TIndexOffU baseoff = 0;
-
-    while (remains > 5) {
-        size_t seed_ext_len = 0;
-
-        string consensus_left = "";
-        string consensus_right = "";
-
-        while (seed_ext_len < max_seed_ext_len) {
-            seed_ext_len++;
-
-            // count base
-            size_t l_count[4] = {0, };
-            size_t r_count[4] = {0, };
-            for(size_t i = 0; i < seeds.size(); i++) {
-                if(seeds[i].done) {
-                    continue;
-                }
-                uint8_t ch = getSequenceBase(s_, seeds[i].pos.first - seed_ext_len);
-                assert(ch >= 0 && ch < 4);
-                l_count[ch]++;
-
-                ch = getSequenceBase(s_, seeds[i].pos.second + seed_ext_len - 1);
-                assert(ch >= 0 && ch < 4);
-                r_count[ch]++;
-            }
-
-            // select extend char
-            uint8_t left_ext_base = max_index(l_count);
-            uint8_t right_ext_base = max_index(r_count);
-
-            // estimate extended ed
-            size_t est_good_ed = 0;
-            for(size_t i = 0; i < seeds.size(); i++) {
-                if(seeds[i].done) {
-                    continue;
-                }
-
-                size_t est_ed = seeds[i].ed;
-                uint8_t ch;
-
-                TIndexOffU left_pos = seeds[i].pos.first - seed_ext_len;
-                if (left_pos < seeds[i].bound.first) {
-                    est_ed = max_ed + 1;
-                } else {
-                    ch = getSequenceBase(s_, left_pos);
-                    if (ch != left_ext_base) {
-                        est_ed++;
-                    }
-                }
-
-                TIndexOffU right_pos = seeds[i].pos.second + seed_ext_len - 1;
-                if (right_pos >= seeds[i].bound.second) {
-                    est_ed = max_ed + 1;
-                } else {
-                    ch = getSequenceBase(s_, right_pos);
-                    if (ch != right_ext_base) {
-                        est_ed++;
-                    }
-                }
-
-                if (est_ed <= max_ed) {
-                    est_good_ed++;
-                }
-            }
-
-            if (est_good_ed < max_seed_repeat) {
-                seed_ext_len--;
-                // bad ext chr
-                break;
-
-            } else {
-                // update ed
-                // extend consensus string
-
-                for(size_t i = 0; i < seeds.size(); i++) {
-                    if(seeds[i].done) {
-                        continue;
-                    }
-
-                    uint8_t ch;
-                    TIndexOffU left_pos = seeds[i].pos.first - seed_ext_len;
-                    if (left_pos < seeds[i].bound.first) {
-                        seeds[i].ed = max_ed + 1;
-                    } else {
-                        ch = getSequenceBase(s_, left_pos);
-                        if (ch != left_ext_base) {
-                            seeds[i].ed++;
-                        }
-                    }
-
-                    TIndexOffU right_pos = seeds[i].pos.second + seed_ext_len - 1;
-                    if (right_pos >= seeds[i].bound.second) {
-                        seeds[i].ed = max_ed + 1;
-                    } else {
-                        ch = getSequenceBase(s_, right_pos);
-                        if (ch != right_ext_base) {
-                            seeds[i].ed++;
-                        }
-                    }
-                }
-
-                consensus_left += (char)("ACGT"[left_ext_base]);
-                consensus_right += (char)("ACGT"[right_ext_base]);
-            }
-        }
-
-        string consensus = reverse(consensus_left) + seed_string + consensus_right;
-        consensus_merged += consensus;
-
-        size_t dones = 0;
-        remains = 0;
-        for(size_t i = 0; i < seeds.size(); i++) {
-            if (seeds[i].done) {
-                // skip
-                continue;
-            }
-
-            if(seeds[i].ed <= max_ed) {
-                // select
-                seeds[i].done = true;
-                dones++;
-
-                seeds[i].baseoff = baseoff;
-                seeds[i].pos.first = seeds[i].pos.first - seed_ext_len;
-                seeds[i].pos.second = seeds[i].pos.second + seed_ext_len;
-
-            } else {
-                // reset
-                seeds[i].ed = 0;
-                remains++;
-            }
-        }
-<<<<<<< HEAD
-        
-        fp << dones << endl << endl << endl;
-    }
-=======
->>>>>>> 07fe439e
-
-        baseoff += consensus.length();
-
-    }
-
-    if(remains > 0) {
-        consensus_merged += seed_string;
-
-        for(size_t i = 0; i < seeds.size(); i++) {
-            if(seeds[i].done) {
-                continue;
-            }
-
-            seeds[i].done = true;
-            seeds[i].baseoff = baseoff;
-        }
-    }
-
+    
+    if(count > 0) fp << "Counts: " << count << endl << endl;
 }
 
 
