--- conflicted
+++ resolved
@@ -1878,22 +1878,13 @@
             prev_consensus_baseoff = seeds[i].baseoff;
         }
 
-<<<<<<< HEAD
         fp << rpt_grp_id << "  " << rpt_grp_[rpt_grp_id].positions.size();
         fp << "  " << setw(4) << i << " -> " << setw(4) << std::left << seeds[i].backbone << std::right;
-        fp << "  " << ext_len;
-        fp << "  " << seeds[i].total_ed;
+        fp << "  " << setw(4) << ext_len;
+        fp << "  " << setw(3) << seeds[i].total_ed;
+        fp << "  " << setw(5) << seeds[i].baseoff;
         fp << "  " << setw(10) << seeds[i].pos.first << "  " << setw(10) << seeds[i].pos.second;
         fp << "  " << setw(10) << seeds[i].bound.first << "  " << setw(10) << seeds[i].bound.second;
-=======
-        fp << rpt_grp_id << "\t" << rpt_grp_[rpt_grp_id].positions.size();
-        fp << "\t" << setw(4) << i << " -> " << setw(4) << std::left << seeds[i].backbone << std::right;
-        fp << "\t" << ext_len;
-        fp << "\t" << seeds[i].total_ed;
-        fp << "\t" << seeds[i].baseoff;
-        fp << "\t" << setw(10) << seeds[i].pos.first << "\t" << setw(10) << seeds[i].pos.second;
-        fp << "\t" << setw(10) << seeds[i].bound.first << "\t" << setw(10) << seeds[i].bound.second;
->>>>>>> 706d92e2
 
         string chr_name;
         TIndexOffU pos_in_chr;
@@ -1902,20 +1893,14 @@
         } else {
             getGenomeCoord(s_.length() - seeds[i].pos.first - (seeds[i].pos.second - seeds[i].pos.first), chr_name, pos_in_chr);
         }
-        fp << "  " << chr_name << ":" << pos_in_chr;
+        fp << "  " << chr_name << ":" << setw(10) << std::left << pos_in_chr << std::right;
 
         if(seeds[i].pos.second < forward_length_) {
             getGenomeCoord(seeds[i].pos.second, chr_name, pos_in_chr);
         } else {
             getGenomeCoord(s_.length() - seeds[i].pos.second - (seeds[i].pos.second - seeds[i].pos.first), chr_name, pos_in_chr);
         }
-<<<<<<< HEAD
-        fp << "  " << chr_name << ":" << pos_in_chr;
-        
-=======
-        fp << "\t" << chr_name << ":" << pos_in_chr;
-    
->>>>>>> 706d92e2
+        fp << "  " << setw(5) << chr_name << ":" << pos_in_chr;
         string constr = consensus_merged.substr(seeds[i].baseoff, ext_len);
         if(seeds[i].backbone == i) total_repeat_seq_len += constr.length();
 
