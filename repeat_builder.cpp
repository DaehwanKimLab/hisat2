--- conflicted
+++ resolved
@@ -42,11 +42,7 @@
 	return prevCol[len2];
 }
 
-<<<<<<< HEAD
-bool checkSequenceMergeable(const string& s1, const string& s2)
-=======
-bool seq_mergeable(const string& s1, const string& s2, TIndexOffU max_edit = 10)
->>>>>>> b6ecc22c
+bool checkSequenceMergeable(const string& s1, const string& s2, TIndexOffU max_edit = 10)
 {
 	unsigned int ed = levenshtein_distance(s1, s2);
 	return (ed <= max_edit);
@@ -316,16 +312,11 @@
 
 	}
 
-<<<<<<< HEAD
-
     mergeRepeatGroup();
     if (flagGrouping) {
-        groupRepeatGroup();
+        groupRepeatGroup(rpt_edit);
     }
 	//adjustRepeatGroup(flagGrouping);
-=======
-	adjust_repeat_group(flagGrouping, rpt_edit);
->>>>>>> b6ecc22c
 	// we found repeat_group
 	cerr << "CP " << rpt_grp_.size() << " groups found" << endl;
 
@@ -773,7 +764,7 @@
 }
 
 template<typename TStr>
-void NRG<TStr>::groupRepeatGroup()
+void NRG<TStr>::groupRepeatGroup(TIndexOffU rpt_edit)
 {
     if (rpt_grp_.size() == 0) {
         cerr << "CP " << "no repeat group" << endl;
@@ -804,7 +795,7 @@
         for(size_t j = i + 1; j < rpt_grp_.size(); j++) {
             string& str2 = rpt_grp_[j].seq;
 
-            if(checkSequenceMergeable(str1, str2)) {
+            if(checkSequenceMergeable(str1, str2, rpt_edit)) {
                 /* i, j merge into i */
                 rpt_grp_[i].merge(rpt_grp_[j]);
 
@@ -855,11 +846,7 @@
  * @brief Remove empty repeat group
  */
 template<typename TStr>
-<<<<<<< HEAD
-void NRG<TStr>::adjustRepeatGroup(bool flagGrouping)
-=======
-void NRG<TStr>::adjust_repeat_group(bool flagGrouping, TIndexOffU rpt_edit)
->>>>>>> b6ecc22c
+void NRG<TStr>::adjustRepeatGroup(bool flagGrouping, TIndexOffU rpt_edit)
 {
 	cerr << "CP " << "repeat_group size " << rpt_grp_.size() << endl;
 
@@ -1024,11 +1011,7 @@
 			for (int j = i + 1; j < rpt_grp_.size(); j++) {
 				string& str2 = rpt_grp_[j].seq;
 
-<<<<<<< HEAD
-				if (checkSequenceMergeable(str1, str2)) {
-=======
-				if (seq_mergeable(str1, str2, rpt_edit)) {
->>>>>>> b6ecc22c
+				if (checkSequenceMergeable(str1, str2, rpt_edit)) {
 					/* i, j merge into i */
 					rpt_grp_[i].merge(rpt_grp_[j]);
 
