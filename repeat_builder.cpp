/*
 * Copyright 2018, Chanhee Park <parkchanhee@gmail.com> and Daehwan Kim <infphilo@gmail.com>
 *
 * This file is part of HISAT 2.
 *
 * HISAT 2 is free software: you can redistribute it and/or modify
 * it under the terms of the GNU General Public License as published by
 * the Free Software Foundation, either version 3 of the License, or
 * (at your option) any later version.
 *
 * HISAT 2 is distributed in the hope that it will be useful,
 * but WITHOUT ANY WARRANTY; without even the implied warranty of
 * MERCHANTABILITY or FITNESS FOR A PARTICULAR PURPOSE.  See the
 * GNU General Public License for more details.
 *
 * You should have received a copy of the GNU General Public License
 * along with HISAT 2.  If not, see <http://www.gnu.org/licenses/>.
 */

#include <iostream>
#include <vector>
#include <algorithm>
#include "timer.h"
#include "aligner_sw.h"
#include "aligner_result.h"
#include "scoring.h"
#include "sstring.h"

#include "repeat_builder.h"

unsigned int levenshtein_distance(const std::string& s1, const std::string& s2)
{
    const std::size_t len1 = s1.size(), len2 = s2.size();
    std::vector<unsigned int> col(len2+1), prevCol(len2+1);

    for (unsigned int i = 0; i < prevCol.size(); i++)
        prevCol[i] = i;
    for (unsigned int i = 0; i < len1; i++) {
        col[0] = i+1; 
        for (unsigned int j = 0; j < len2; j++)
            // note that std::min({arg1, arg2, arg3}) works only in C++11,
            // for C++98 use std::min(std::min(arg1, arg2), arg3)
            col[j+1] = std::min( std::min(prevCol[1 + j] + 1, col[j] + 1), prevCol[j] + (s1[i]==s2[j] ? 0 : 1) );
        col.swap(prevCol);
    }
    return prevCol[len2];
}


unsigned int hamming_distance(const string& s1, const string& s2)
{
    assert_eq(s1.length(), s2.length());

    uint32_t cnt = 0;

    for(size_t i = 0; i < s1.length(); i++) {
        if(s1[i] != s2[i]) {
            cnt++;
        }
    }

    return cnt;
}

static const Range EMPTY_RANGE = Range(1, 0);

struct RepeatRange {
	RepeatRange() {
        forward = true;
    };
	RepeatRange(Range r, int id) : 
		range(r), rg_id(id), forward(true) {};
    RepeatRange(Range r, int id, bool fw) :
        range(r), rg_id(id), forward(fw) {};

	Range range;
	int rg_id;
    bool forward;
};

Range reverseRange(const Range& r, TIndexOffU size)
{
	size_t len = r.second - r.first;
	Range rc;

	rc.first = size - r.second;
	rc.second = rc.first + len;

	return rc;
}

string reverseComplement(const string& str)
{
	string rc;
	for(TIndexOffU si = str.length(); si > 0; si--) {
		rc.push_back(asc2dnacomp[str[si - 1]]);
	}
	return rc;
}


string toMDZ(const EList<Edit>& edits, const string& read)
{
    StackedAln stk;
    BTDnaString btread;
    BTString buf;

    btread.install(read.c_str(), true);

    stk.init(btread, edits, 0, 0, 0, 0);
    stk.buildMdz();
    stk.writeMdz(&buf, NULL);

    return string(buf.toZBuf());
}

string applyEdits(const string& ref, size_t read_len, const EList<Edit>& edits, const Coord& coord)
{
    string read;
    size_t ref_pos = coord.off();
    size_t read_pos = 0;

    for(size_t i = 0; i < edits.size(); i++) {
        for(; read_pos < edits[i].pos; read_pos++, ref_pos++) {
            read.push_back(ref[ref_pos]);
        }

        if(edits[i].type == EDIT_TYPE_READ_GAP) {
            // delete on read
            ref_pos++;
        } else if(edits[i].type == EDIT_TYPE_REF_GAP) {
            // insert on read
            read.push_back(edits[i].qchr);
            read_pos++;
        } else if(edits[i].type == EDIT_TYPE_MM) {
            assert_eq(ref[ref_pos], edits[i].chr);
            read.push_back(edits[i].qchr);

            read_pos++;
            ref_pos++;
        } else {
            assert(false);
        }
    }

    for(; read_pos < read_len; read_pos++, ref_pos++) {
        read.push_back(ref[ref_pos]);
    }

    return read;
}

/**
 * @brief return true iff a U b = a 
 *
 * @param a
 * @param b
 *
 * @return 
 */
static bool checkRangeMergeable(const Range& a, const Range& b)
{
	if(a.first <= b.first && a.second >= b.second) {
		return true;
	}

	return false;
}


static bool compareRepeatRangeByRange(const RepeatRange& a, const RepeatRange& b)
{
	if((a.range.second > b.range.second) ||
			(a.range.second == b.range.second && a.range.first < b.range.first)) {
		return true;
	}

	return false;
}

static bool compareRepeatRangeByRgID(const RepeatRange& a, const RepeatRange& b)
{
	return a.rg_id < b.rg_id;
}


template<typename index_t>
static bool compareRepeatCoordByJoinedOff(const RepeatCoord<index_t>& a, const RepeatCoord<index_t>& b)
{
	return a.joinedOff < b.joinedOff;
}


template<typename TStr>
string getString(const TStr& ref, TIndexOffU start, size_t len)
{
    const size_t ref_len = ref.length();
    assert_leq(start + len, ref_len);

    string s;
	for(size_t i = 0; i < len; i++) {
		char nt = "ACGT"[ref[start + i]];
		s.push_back(nt);
	}

	return s;
}


template<typename TStr>
inline uint8_t getSequenceBase(const TStr& ref, TIndexOffU pos)
{
    assert_lt(pos, ref.length());
    return (uint8_t)ref[pos];
}


template<typename TStr>
void dump_tstr(const TStr& s)
{
	static int print_width = 60;

	size_t s_len = s.length();

	for(size_t i = 0; i < s_len; i += print_width) {
		string buf;
		for(size_t j = 0; (j < print_width) && (i + j < s_len); j++) {
			buf.push_back("ACGTN"[s[i + j]]);
		}
		cerr << buf << endl;
	}
	cerr << endl;
}


size_t getMaxMatchLen(const EList<Edit>& edits, const size_t read_len)
{
    size_t max_length = 0;
    uint32_t last_edit_pos = 0;
    uint32_t len = 0;

    if (edits.size() == 0) {
        // no edits --> exact match
        return read_len;
    }

    for(size_t i = 0; i < edits.size(); i++) {
        if (last_edit_pos > edits[i].pos) {
            continue;
        }

        len = edits[i].pos - last_edit_pos;
        if(len > max_length) {
            max_length = len;
        }

        last_edit_pos = edits[i].pos + 1;
    }

    if (last_edit_pos < read_len) {
        len = read_len - last_edit_pos;
        if(len > max_length) {
            max_length = len;
        }
    }

    return max_length;
}

template<typename TStr>
RepeatGenerator<TStr>::RepeatGenerator(TStr& s,
                                       const EList<RefRecord>& szs,
                                       EList<string>& ref_names,
                                       bool forward_only,
                                       BlockwiseSA<TStr>& sa,
                                       const string& filename) :
	s_(s), szs_(szs), forward_only_(forward_only),
    ref_namelines_(ref_names),
    bsa_(sa), filename_(filename),
    forward_length_(forward_only ? s.length() : s.length() / 2)
{
	cerr << "RepeatGenerator: " << filename_ << endl;

    rnd_.init(0);

	// build ref_names_ from ref_namelines_
    buildNames();
    buildJoinedFragment();
}

template<typename TStr>
RepeatGenerator<TStr>::~RepeatGenerator()
{
    if (sc_) {
        delete sc_;
    }
}

#define DMAX std::numeric_limits<double>::max()

template<typename TStr>
void RepeatGenerator<TStr>::init_dyn(const RepeatParameter& rp)
{
    const int MM_PEN = 3;
    // const int MM_PEN = 6;
    const int GAP_PEN_LIN = 2;
    // const int GAP_PEN_LIN = (((MM_PEN) * rpt_edit_ + 1) * 1.0);
    const int GAP_PEN_CON = 4;
    // const int GAP_PEN_CON = (((MM_PEN) * rpt_edit_ + 1) * 1.0);
    const int MAX_PEN = MAX_I16;

    scoreMin_.init(SIMPLE_FUNC_LINEAR, rp.max_edit * MM_PEN * -1.0, 0.0);
    nCeil_.init(SIMPLE_FUNC_LINEAR, 0.0, 0.0);

    penCanIntronLen_.init(SIMPLE_FUNC_LOG, -8, 1);
    penNoncanIntronLen_.init(SIMPLE_FUNC_LOG, -8, 1);

    sc_ = new Scoring(
            DEFAULT_MATCH_BONUS,     // constant reward for match
            DEFAULT_MM_PENALTY_TYPE,     // how to penalize mismatches
            MM_PEN,      // max mm penalty
            MM_PEN,      // min mm penalty
            MAX_PEN,      // max sc penalty
            MAX_PEN,      // min sc penalty
            scoreMin_,       // min score as function of read len
            nCeil_,          // max # Ns as function of read len
            DEFAULT_N_PENALTY_TYPE,      // how to penalize Ns in the read
            DEFAULT_N_PENALTY,           // constant if N pelanty is a constant
            DEFAULT_N_CAT_PAIR,    // whether to concat mates before N filtering


            GAP_PEN_CON, // constant coeff for read gap cost
            GAP_PEN_CON, // constant coeff for ref gap cost
            GAP_PEN_LIN, // linear coeff for read gap cost
            GAP_PEN_LIN, // linear coeff for ref gap cost
            1 /* gGapBarrier */    // # rows at top/bot only entered diagonally
            );
}


template<typename TStr>
void RepeatGenerator<TStr>::doTest(const RepeatParameter& rp,
                                   const string& refstr,
                                   const string& readstr)
{
	TIndexOffU count = 0;

    init_dyn(rp);

    doTestCase1(refstr, readstr, rp.max_edit);
}

template<typename TStr>
void RepeatGenerator<TStr>::build(const RepeatParameter& rp)
{
	TIndexOffU count = 0;
    min_repeat_len_ = rp.min_repeat_len;
    
    init_dyn(rp);

    map<TIndexOffU, TIndexOffU>* seedpos_to_repeatgroup = new map<TIndexOffU, TIndexOffU>;
    
	EList<RepeatCoord<TIndexOffU> > rpt_positions;
	TIndexOffU min_lcp_len = s_.length();

	while(count < s_.length() + 1) {
		TIndexOffU saElt = bsa_.nextSuffix();
		count++;
		
		if(count && (count % 10000000 == 0)) {
			cerr << "SA count " << count << endl;
		}
        
        if(saElt == s_.length()) {
            assert_eq(count, s_.length() + 1);
            break;
        }

		if(rpt_positions.size() == 0) {
            rpt_positions.expand();
			rpt_positions.back().joinedOff = saElt;
		} else {
			TIndexOffU prev_saElt = rpt_positions.back().joinedOff;

			// calculate common prefix length between two text.
			//   text1 is started from prev_saElt and text2 is started from saElt
			int lcp_len = getLCP(prev_saElt, saElt);

			if(lcp_len >= rp.seed_len) {
				rpt_positions.expand();
				rpt_positions.back().joinedOff = saElt;

				if(min_lcp_len > lcp_len) {
					min_lcp_len = lcp_len;
				}
			} else {
				if (rpt_positions.size() >= rp.seed_count) {
                    sort(rpt_positions.begin(), 
                            rpt_positions.begin() + rpt_positions.size(),
                            compareRepeatCoordByJoinedOff<TIndexOffU>);

                    string ss = getString(s_, prev_saElt, min_lcp_len);
					addRepeatGroup(*seedpos_to_repeatgroup, ss, rpt_positions);
				}

				// flush previous positions 
                // clear and expand
				rpt_positions.resize(1);
				rpt_positions.back().joinedOff = saElt;
				min_lcp_len = s_.length();
			}
		}
	}
    
    cerr << "number of seed positions is " << seedpos_to_repeatgroup->size() << endl;
    delete seedpos_to_repeatgroup;
    seedpos_to_repeatgroup = NULL;

    //mergeRepeatGroup();
    
#if 0
    if(rp.max_edit > 0) {
        groupRepeatGroup(rp.max_edit);
    }
#endif

	// we found repeat_group
	cerr << rpt_grp_.size() << " groups found" << endl;


    // Seed extension
    seedGrouping(rp);

}

template<typename TStr>
void RepeatGenerator<TStr>::buildNames()
{
	ref_names_.resize(ref_namelines_.size());
	for(size_t i = 0; i < ref_namelines_.size(); i++) {
		string& nameline = ref_namelines_[i];

		for(size_t j = 0; j < nameline.length(); j++) {
			char n = nameline[j];
			if(n == ' ') {
				break;
			}
			ref_names_[i].push_back(n);
		}
	}
}


string reverse(const string& str)
{
    string rev = str;
    size_t str_len = str.length();

    for(size_t i = 0; i < str_len; i++) {
        rev[i] = str[str_len - i - 1];
    }

    return rev;
}

template<typename TStr>
int RepeatGenerator<TStr>::mapJoinedOffToSeq(TIndexOffU joinedOff)
{

	/* search from cached_list */
	if(num_cached_ > 0) {
		for(size_t i = 0; i < num_cached_; i++) {
			Fragments *frag = &cached_[i];
			if(frag->contain(joinedOff)) {
				return frag->frag_id;
			}
		}
		/* fall through */
	}

	/* search list */
	int top = 0;
	int bot = fraglist_.size() - 1; 
	int pos = 0;

	Fragments *frag = &fraglist_[pos];
	while((bot - top) > 1) {
		pos = top + ((bot - top) >> 1);
		frag = &fraglist_[pos];

		if (joinedOff < frag->joinedOff) {
			bot = pos;
		} else {
			top = pos;
		}
	}

	frag = &fraglist_[top];
	if (frag->contain(joinedOff)) {
		// update cache
		if (num_cached_ < CACHE_SIZE_JOINEDFRG) {
			cached_[num_cached_] = *frag;
			num_cached_++;
		} else {
			cached_[victim_] = *frag;
			victim_++; // round-robin
			victim_ %= CACHE_SIZE_JOINEDFRG;
		}

		return top;
	}

	return -1;
}

template<typename TStr>
int RepeatGenerator<TStr>::getGenomeCoord(TIndexOffU joinedOff,
		string& chr_name, TIndexOffU& pos_in_chr)
{
	int seq_id = mapJoinedOffToSeq(joinedOff);
	if (seq_id < 0) {
		return -1;
	}

	Fragments *frag = &fraglist_[seq_id];
	TIndexOffU offset = joinedOff - frag->joinedOff;

	pos_in_chr = frag->seqOff + offset;
	chr_name = ref_names_[frag->seq_id];

	return 0;
}

template<typename TStr>
void RepeatGenerator<TStr>::buildJoinedFragment()
{
    TIndexOffU acc_joinedOff = 0;
    TIndexOffU acc_seqOff = 0;
    TIndexOffU seq_id = 0;
    TIndexOffU frag_id = 0;
    for(size_t i = 0; i < szs_.size(); i++) {
        const RefRecord& rec = szs_[i];
        if(rec.len == 0) {
            continue;
        }
        if (rec.first) {
            acc_seqOff = 0;
            seq_id++;
        }

        fraglist_.expand();

        fraglist_.back().joinedOff = acc_joinedOff;
        fraglist_.back().length = rec.len;

        fraglist_.back().frag_id = frag_id++;
        fraglist_.back().seq_id = seq_id - 1;
        fraglist_.back().first = rec.first;

        acc_seqOff += rec.off;
        fraglist_.back().seqOff = acc_seqOff;

        acc_joinedOff += rec.len;
        acc_seqOff += rec.len;
    }

	// Add Last Fragment(empty)
    fraglist_.expand();
    fraglist_.back().joinedOff = acc_joinedOff;
    fraglist_.back().length = 0;
	fraglist_.back().seqOff = acc_seqOff;
    fraglist_.back().first = false;
    fraglist_.back().frag_id = frag_id; 
    fraglist_.back().seq_id = seq_id;
}

template<typename TStr>
void RepeatGenerator<TStr>::sortRepeatGroup()
{
	if(rpt_grp_.size() > 0) {
		sort(rpt_grp_.begin(), rpt_grp_.begin() + rpt_grp_.size(), 
                compareRepeatGroupByJoinedOff);
	}
}


template<typename TStr>
void RepeatGenerator<TStr>::saveRepeatPositions(ofstream& fp, RepeatGroup& rg)
{
    EList<RepeatCoord<TIndexOffU> >& positions = rg.positions;

#ifndef NDEBUG
    for(size_t j = 0; j < positions.size(); j += 10) {
        string seq_cmp = getString(s_, positions[j].joinedOff, rg.seq.length());
        assert_eq(rg.seq, seq_cmp);
    }
#endif

    for(size_t j = 0; j < positions.size(); j++) {
        if(positions[j].joinedOff < forward_length_) {
            positions[j].fw = true;
        } else {
            positions[j].joinedOff = s_.length() - positions[j].joinedOff - rg.seq.length();
            positions[j].fw = false;
        }
    }
    positions.sort();

    // Positions
    for(size_t j = 0; j < positions.size(); j++) {
        if(j > 0 && (j % 10 == 0)) {
            fp << endl;
        }

        if(j % 10 != 0) {
            fp << " ";
        }            
        string chr_name;
        TIndexOffU pos_in_chr;
        getGenomeCoord(positions[j].joinedOff, chr_name, pos_in_chr);

        char direction = (positions[j].fw ? '+' : '-');
        fp << chr_name << ":" << pos_in_chr << ":" << direction;
    }
    fp << endl;
}


int max_index(size_t array[4])
{
    int max_idx = 0;

    for(size_t i = 1; i < 4; i++) {
        if(array[max_idx] < array[i]) {
            max_idx = i;
        }
    }

    return max_idx;
}

#if 0
string makeAverageString(EList<SeedExt>& seeds, bool flag_left)
{
    string ext = "";

    size_t ext_len = flag_left ? seeds[0].left_ext.length() : seeds[0].right_ext.length();

    for(size_t i = 0; i < ext_len; i++) {

        char cand = 'A';

        size_t count[4] = {0,};

        for(size_t si = 0; si < seeds.size(); si++) {
            string& seed_ext = flag_left ? seeds[si].left_ext : seeds[si].right_ext;

            uint8_t code = asc2dna[seed_ext[i]];
            count[code]++;
        }

        int max_code = 0;
        cerr << count[0];
        cerr << ", " << count[1];
        cerr << ", " << count[2];
        cerr << ", " << count[3];
        cerr << endl;
        for(size_t si = 1; si < 4; si++) {
            if (count[max_code] < count[si]) {
                max_code = si;
            }
        }

        cand = "ACGT"[max_code];

        ext = ext + cand;
    }

    return ext;
}
#endif

template<typename TStr>
void RepeatGenerator<TStr>::seedGrouping(const RepeatParameter& rp)
{
    string seed_filename = filename_ + ".rep.seed";
    ofstream fp(seed_filename.c_str());
    
    size_t total_rep_seq_len = 0;

    seeds_.clear();
    
    for(size_t i = 0; i < rpt_grp_.size(); i++)
    {
        EList<RepeatCoord<TIndexOffU> >& positions = rpt_grp_[i].positions;
        string seed_str = rpt_grp_[i].seq.substr(0, rp.seed_len);
        
        // DK - debugging purposes
#if 1
        if(positions.size() < 50)
            continue;
        
        if(i == 9282) {
            int kk = 20;
            kk += 20;
        } else {
            // continue;
        }
#endif

        seeds_.expand();
        EList<SeedExt>& seeds = seeds_.back();

        seeds.reserveExact(positions.size());

        for(size_t pi = 0; pi < positions.size(); pi++) {
            TIndexOffU left = positions[pi].joinedOff;
            TIndexOffU right = positions[pi].joinedOff + rp.seed_len;

            seeds.expand();
            seeds.back().reset();
            seeds.back().orig_pos = pair<TIndexOffU, TIndexOffU>(left, right);
            seeds.back().pos = seeds.back().orig_pos;
            seeds.back().bound = pair<TIndexOffU, TIndexOffU>(getStart(left), getEnd(left));
            

        }
        assert(seeds.size() > 0);
        string consensus;
        consensus_all_.expand();
        string& refined_consensus = consensus_all_.back();
        seedExtension(seed_str,
                      seeds,
                      consensus,
                      rp);

        refineConsensus(
                seed_str,
                seeds,
                consensus,
                refined_consensus,
                rp.min_repeat_len,
                fp);

        saveSeedExtension(seed_str,
                          seeds,
                          rp,
                          i,
                          fp,
<<<<<<< HEAD
                          refined_consensus,
                          rp.min_repeat_len,
=======
                          consensus,
>>>>>>> 24c94227
                          total_rep_seq_len);
    }


    assert_eq(consensus_all_.size(), seeds_.size());
#ifndef NDEBUG
    {
        size_t tot_len = 0;
        for(size_t i = 0; i < consensus_all_.size(); i++) {
            tot_len += consensus_all_[i].length();
        }
        assert_eq(total_rep_seq_len, tot_len); 
    }
#endif
    fp << "total repeat sequence length: " << total_rep_seq_len << endl;

    fp.close();
}

template<typename TStr>
size_t calc_edit_dist(const TStr& s,
                      const SeedExt& seed,
                      const SeedExt& seed2,
                      size_t left_ext,
                      size_t right_ext,
                      size_t max_ed)
{
    if(seed.bound.first + left_ext > seed.pos.first ||
       seed.pos.second + right_ext > seed.bound.second ||
       seed2.bound.first + left_ext > seed2.pos.first ||
       seed2.pos.second + right_ext > seed2.bound.second)
        return max_ed + 1;
    
    size_t ed = 0;
    for(size_t i = 0; i < left_ext; i++) {
        int ch = getSequenceBase(s, seed.pos.first - i - 1);
        assert_range(0, 3, ch);
        int ch2 = getSequenceBase(s, seed2.pos.first - i - 1);
        assert_range(0, 3, ch2);
        if(ch != ch2) ed++;
        if(ed > max_ed)
            return ed;
        
    }
    for(size_t i = 0; i < right_ext; i++) {
        int ch = getSequenceBase(s, seed.pos.second + i);
        assert_range(0, 3, ch);
        int ch2 = getSequenceBase(s, seed2.pos.second + i);
        assert_range(0, 3, ch2);
        if(ch != ch2) ed++;
        if(ed > max_ed)
            return ed;
    }
    
    return ed;
}

template<typename TStr>
void calc_edit_dist(const TStr& s,
                    EList<SeedExt>& seeds,
                    size_t sb,
                    size_t se,
                    const string& left_consensus,
                    const string& right_consensus,
                    uint32_t max_ed)
{
    size_t left_ext = left_consensus.length();
    size_t right_ext = right_consensus.length();
    for(size_t i = sb; i < se; i++) {
        SeedExt& seed = seeds[i];
        assert(!seed.done);
        uint32_t ed = 0;
        if(seed.bound.first + left_ext > seed.pos.first ||
           seed.pos.second + right_ext > seed.bound.second) {
            ed = max_ed + 1;
            seed.ed = ed;
            continue;
        }
            
        for(size_t j = 0; j < left_ext; j++) {
            int ch = getSequenceBase(s, seed.pos.first - j - 1);
            assert_range(0, 3, ch);
            if("ACGT"[ch] != left_consensus[j]) ed++;
            if(ed > max_ed) break;
        }
        
        for(size_t j = 0; j < right_ext; j++) {
            int ch = getSequenceBase(s, seed.pos.second + j);
            assert_range(0, 3, ch);
            if("ACGT"[ch] != right_consensus[j]) ed++;
            if(ed > max_ed) break;
        }
        
        seed.ed = ed;
    }
}

template<typename TStr>
void RepeatGenerator<TStr>::get_consensus_seq(EList<SeedExt>& seeds,
                                              size_t sb,
                                              size_t se,
                                              size_t min_left_ext,
                                              size_t min_right_ext,
                                              size_t max_ed,
                                              const RepeatParameter& rp,
                                              EList<size_t>& ed_seed_nums,
                                              EList<string>* left_consensuses,
                                              EList<string>* right_consensuses)
{
    assert_lt(sb, se);
    assert_leq(se, seeds.size());
    if(left_consensuses != NULL) {
        left_consensuses->clear(); left_consensuses->resize(max_ed + 1);
        for(size_t i = 0; i < max_ed + 1; i++) {
            (*left_consensuses)[i].clear();
        }
    }
    if(right_consensuses != NULL) {
        right_consensuses->clear(); right_consensuses->resize(max_ed + 1);
        for(size_t i = 0; i < max_ed + 1; i++) {
            (*right_consensuses)[i].clear();
        }
    }
    
    // cluster sequences
    EList<size_t> belongto;
    belongto.resizeExact(se - sb);
    for(size_t i = 0; i < belongto.size(); i++) belongto[i] = i;
    
    for(size_t i = 0; i + 1 < belongto.size(); i++) {
        for(size_t j = i + 1; j < belongto.size(); j++) {
            if(belongto[j] != j) continue;
            size_t ed = calc_edit_dist(s_,
                                       seeds[sb + i],
                                       seeds[sb + j],
                                       min_left_ext,
                                       min_right_ext,
                                       max_ed + 1);
            if(ed <= max_ed + 1) {
                belongto[j] = belongto[i];
            }
            
        }
    }
    
    // find the maximum group that has the most sequences
    EList<size_t> vote;
    vote.resizeExact(seeds.size());
    vote.fillZero();
    size_t max_group = 0;
    for(size_t i = 0; i < belongto.size(); i++) {
        size_t cur_group = belongto[i];
        assert_lt(cur_group, vote.size());
        vote[cur_group]++;
        if(cur_group != max_group && vote[cur_group] > vote[max_group]) {
            max_group = cur_group;
        }
    }
    
    // reuse vote to store seeds
    EList<size_t>& consensus_group = vote;
    consensus_group.clear();
    for(size_t i = 0; i < belongto.size(); i++) {
        if(belongto[i] == max_group)
            consensus_group.push_back(i);
    }
    
    // update ed
    // extend consensus string
    ed_seed_nums.resize(max_ed + 1); ed_seed_nums.fillZero();
    EList<size_t> next_ed_seed_nums; next_ed_seed_nums.resize(max_ed + 1);
    for(size_t i = sb; i < se; i++) seeds[i].ed = 0;
    size_t seed_ext_len = 0;
    while(seed_ext_len < max(min_left_ext, min_right_ext)) {
        // count base
        size_t l_count[4] = {0, };
        size_t r_count[4] = {0, };

        for(size_t i = 0; i < consensus_group.size(); i++) {
            size_t si = sb + consensus_group[i];
            assert(!seeds[si].done);
            int ch;
            if(seed_ext_len < min_left_ext) {
                ch = getSequenceBase(s_, seeds[si].pos.first - seed_ext_len - 1);
                assert_range(0, 3, ch);
                l_count[ch]++;
            }
            if(seed_ext_len < min_right_ext) {
                ch = getSequenceBase(s_, seeds[si].pos.second + seed_ext_len);
                assert_range(0, 3, ch);
                r_count[ch]++;
            }
        }
        
        // select base to be used for extension
        uint8_t left_ext_base = 0;
        if(seed_ext_len < min_left_ext) left_ext_base = max_index(l_count);
        uint8_t right_ext_base = 0;
        if(seed_ext_len < min_right_ext) right_ext_base= max_index(r_count);
        
        // estimate extended ed
        next_ed_seed_nums.fillZero();
        for(size_t i = sb; i < se; i++) {
            assert(!seeds[i].done);
            uint32_t est_ed = seeds[i].ed;
            if(seed_ext_len < min_left_ext) {
                TIndexOffU left_pos = seeds[i].pos.first - seed_ext_len - 1;
                if(left_pos < seeds[i].bound.first) {
                    est_ed = max_ed + 1;
                } else {
                    int ch = getSequenceBase(s_, left_pos);
                    assert_range(0, 3, ch);
                    if (ch != left_ext_base) {
                        est_ed++;
                    }
                }
            }
            
            if(seed_ext_len < min_right_ext) {
                TIndexOffU right_pos = seeds[i].pos.second + seed_ext_len;
                if(right_pos >= seeds[i].bound.second) {
                    est_ed = max_ed + 1;
                } else {
                    int ch = getSequenceBase(s_, right_pos);
                    assert_range(0, 3, ch);
                    if (ch != right_ext_base) {
                        est_ed++;
                    }
                }
            }
            
            if(est_ed <= max_ed) {
                next_ed_seed_nums[est_ed]++;
            }
        }
        
        for(size_t i = 1; i < next_ed_seed_nums.size(); i++) next_ed_seed_nums[i] += next_ed_seed_nums[i-1];
        if(next_ed_seed_nums[max_ed] < rp.repeat_count) {
            break;
        }
        
        for(size_t i = sb; i < se; i++) {
            assert(!seeds[i].done);
            if(seed_ext_len < min_left_ext) {
                TIndexOffU left_pos = seeds[i].pos.first - seed_ext_len - 1;
                if(left_pos < seeds[i].bound.first) {
                    seeds[i].ed = max_ed + 1;
                } else {
                    int ch = getSequenceBase(s_, left_pos);
                    assert_range(0, 3, ch);
                    if (ch != left_ext_base) {
                        seeds[i].ed++;
                    }
                }
            }
            
            if(seed_ext_len < min_right_ext) {
                TIndexOffU right_pos = seeds[i].pos.second + seed_ext_len;
                if(right_pos >= seeds[i].bound.second) {
                    seeds[i].ed = max_ed + 1;
                } else {
                    int ch = getSequenceBase(s_, right_pos);
                    assert_range(0, 3, ch);
                    if (ch != right_ext_base) {
                        seeds[i].ed++;
                    }
                }
            }
        }
        
        for(size_t i = 0; i < next_ed_seed_nums.size(); i++) {
            if(next_ed_seed_nums[i] < rp.repeat_count)
                continue;
            ed_seed_nums[i] = next_ed_seed_nums[i];
            if(seed_ext_len < min_left_ext) {
                assert(left_consensuses != NULL);
                (*left_consensuses)[i] += (char)("ACGT"[left_ext_base]);
            }
            if(seed_ext_len < min_right_ext) {
                assert(right_consensuses != NULL);
                (*right_consensuses)[i] += (char)("ACGT"[right_ext_base]);
            }
        }
        
        seed_ext_len++;
    }
}

struct SeedExtInfo {
    TIndexOffU sb;
    TIndexOffU se;
    TIndexOffU left_ext_len;
    TIndexOffU right_ext_len;
};

template<typename TStr>
void RepeatGenerator<TStr>::seedExtension(string& seed_string,
                                          EList<SeedExt>& seeds,
                                          string& consensus_merged,
                                          const RepeatParameter& rp)
{
    const size_t seed_mm = rp.seed_mm;
    const size_t max_seed_extlen = (rp.min_repeat_len - rp.seed_len) / 2;
    TIndexOffU baseoff = 0;
    
    // initialize the first group with the size of seeds
    EList<SeedExtInfo> seed_groups;
    seed_groups.expand();
    seed_groups.back().sb = 0;
    seed_groups.back().se = seeds.size();
    
    EList<string> left_consensuses, right_consensuses;
    EList<size_t> ed_seed_nums, ed_seed_nums2;
    bool first_ext = true;
    while(!seed_groups.empty()) {
        TIndexOffU sb = seed_groups.back().sb;  // seed begin
        TIndexOffU se = seed_groups.back().se;  // seed end
        bool left_extended = seed_groups.back().left_ext_len > 0;
        assert_lt(sb, se);
        seed_groups.pop_back();
        
        size_t max_group_rep = 0, max_group_num = 0;
    
        for(size_t i = sb; i < se; i++) {
#ifndef NDEBUG
            if(!first_ext) assert(seeds[i].done);
#endif
            seeds[i].done = false;
            seeds[i].ed = 0;
        }
        
        while(se - sb >= rp.repeat_count) {
#ifndef NDEBUG
            for(size_t i = sb; i < se; i++) {
                assert(!seeds[i].done);
            }
#endif
            static const string empty_string = "";
            const string* pleft_consensus = NULL;
            const string* pright_consensus = NULL;
            size_t allowed_seed_mm = seed_mm;
            if(first_ext) {
                get_consensus_seq(seeds,
                                  sb,
                                  se,
                                  max_seed_extlen,
                                  max_seed_extlen,
                                  rp.seed_mm,
                                  rp,
                                  ed_seed_nums,
                                  &left_consensuses,
                                  &right_consensuses);
                
                pleft_consensus = &left_consensuses[seed_mm];
                pright_consensus = &right_consensuses[seed_mm];
            } else {
                assert_lt(seeds[sb].pos.second - seeds[sb].pos.first, rp.max_repeat_len);
                TIndexOffU max_ext_len = rp.max_repeat_len - (seeds[sb].pos.second - seeds[sb].pos.first);
                if(max_ext_len > max_seed_extlen)
                    max_ext_len = max_seed_extlen;
                
                if(rp.symmetric_extend) {
                    get_consensus_seq(seeds,
                                      sb,
                                      se,
                                      max_ext_len,
                                      max_ext_len,
                                      seed_mm,
                                      rp,
                                      ed_seed_nums,
                                      &left_consensuses,
                                      &right_consensuses);
                  
                    pleft_consensus = &empty_string;
                    pright_consensus = &empty_string;
                    for(int i = (int)seed_mm; i >= 0; i--) {
                        size_t left_extlen = (ed_seed_nums[i] < rp.repeat_count ? 0 : left_consensuses[i].length());
                        ASSERT_ONLY(size_t right_extlen = (ed_seed_nums[i] < rp.repeat_count ? 0 : right_consensuses[i].length()));
                        assert_eq(left_extlen, right_extlen);
                        if(i > 0) {
                            if(left_extlen < max_seed_extlen)
                                continue;
                        } else {
                            if(left_extlen <= 0)
                                continue;
                        }
                        
                        pleft_consensus = &left_consensuses[i];
                        pright_consensus = &right_consensuses[i];
                        allowed_seed_mm = (size_t)i;
                        assert(pleft_consensus->length() > 0 || pright_consensus->length() > 0);
                        break;
                    }
                } else {
                    get_consensus_seq(seeds,
                                      sb,
                                      se,
                                      max_ext_len,
                                      0,
                                      seed_mm,
                                      rp,
                                      ed_seed_nums,
                                      &left_consensuses,
                                      NULL);
                    
                    get_consensus_seq(seeds,
                                      sb,
                                      se,
                                      0,
                                      max_ext_len,
                                      seed_mm,
                                      rp,
                                      ed_seed_nums2,
                                      NULL,
                                      &right_consensuses);
                    
                    pleft_consensus = &empty_string;
                    pright_consensus = &empty_string;
                    for(int i = (int)seed_mm; i >= 0; i--) {
                        size_t left_extlen = (ed_seed_nums[i] < rp.repeat_count ? 0 : left_consensuses[i].length());
                        size_t right_extlen = (ed_seed_nums2[i] < rp.repeat_count ? 0 : right_consensuses[i].length());
                        if(i > 0) {
                            if(max(left_extlen, right_extlen) < max_seed_extlen)
                                continue;
                        } else {
                            if(max(left_extlen, right_extlen) <= 0)
                                continue;
                        }
                        
                        if(left_extlen > right_extlen || (left_extlen == right_extlen && !left_extended)) {
                            pleft_consensus = &left_consensuses[i];
                        } else {
                            pright_consensus = &right_consensuses[i];
                        }
                        allowed_seed_mm = (size_t)i;
                        assert(pleft_consensus->length() > 0 || pright_consensus->length() > 0);
                        break;
                    }
                }
                
                calc_edit_dist(s_,
                               seeds,
                               sb,
                               se,
                               *pleft_consensus,
                               *pright_consensus,
                               allowed_seed_mm);
            }
            
            const string& left_consensus = *pleft_consensus;
            const string& right_consensus = *pright_consensus;
            
            if(left_consensus.empty() && right_consensus.empty())
                break;
            
            string consensus;
            if(!left_consensus.empty()) consensus = reverse(left_consensus);
            if(first_ext) {
                consensus += seed_string;
            } else {
                consensus += consensus_merged.substr(seeds[sb].baseoff,
                                                     seeds[sb].pos.second - seeds[sb].pos.first);
            }
            if(!right_consensus.empty()) consensus += right_consensus;
            consensus_merged += consensus;
            
            // Move up "done" seeds
            size_t num_passed_seeds = 0;
            size_t j = sb;
            for(size_t i = sb; i < se; i++) {
                assert(!seeds[i].done);
                if(seeds[i].ed > allowed_seed_mm) {
                    // reset
                    seeds[i].ed = 0;
                    continue;
                }
                
                // select
                seeds[i].done = true;
                seeds[i].baseoff = baseoff;
                seeds[i].pos.first = seeds[i].pos.first - left_consensus.length();
                seeds[i].pos.second = seeds[i].pos.second + right_consensus.length();
                seeds[i].total_ed += seeds[i].ed;
                assert_eq(seeds[i].pos.second - seeds[i].pos.first, consensus.length());
                seeds[i].backbone = sb;
                assert_geq(i, j);
                if(i > j) {
                    assert(!seeds[j].done);
                    SeedExt temp = seeds[j];
                    seeds[j] = seeds[i];
                    seeds[i] = temp;
                    // Find next "undone" seed
                    j++;
                    while(j < i && seeds[j].done) {
                        j++;
                    }
                    assert(j < seeds.size() && !seeds[j].done);
                } else {
                    j = i + 1;
                }
                num_passed_seeds++;
            }
            
            if(num_passed_seeds >= rp.repeat_count) {
                bool further_extend = true;
                if(first_ext) {
                    if(consensus.length() < rp.repeat_count) {
                        further_extend = false;
                    }
                }
                if(consensus.length() >= rp.max_repeat_len) {
                    further_extend = false;
                }
                if(further_extend) {
                    seed_groups.expand();
                    seed_groups.back().sb = sb;
                    seed_groups.back().se = sb + num_passed_seeds;
                    seed_groups.back().left_ext_len = left_consensus.length();
                    seed_groups.back().right_ext_len = right_consensus.length();
                    if(num_passed_seeds > max_group_num) {
                        max_group_rep = sb;
                        max_group_num = num_passed_seeds;
                    }
                }
            }
            
            baseoff += consensus.length();
            assert_eq(baseoff, consensus_merged.length());
            sb += num_passed_seeds;
            assert_leq(sb, se);
        } // while(se - sb >= rp.repeat_count)
        
        if(se - sb > 0) {
            for(size_t i = sb; i < se; i++) {
                assert(!seeds[i].done);
                seeds[i].done = true;
                if(first_ext) {
                    seeds[i].baseoff = baseoff;
                } else {
                    if(max_group_num > 0) {
                        seeds[i].backbone = max_group_rep;
                    }
                }
            }
            if(first_ext) {
                consensus_merged += seed_string;
                baseoff += seed_string.length();
            }
        }
        
        first_ext = false;
    } // while(!seed_groups.empty())
    
#ifndef NDEBUG
    // make sure seed positions are unique
    EList<pair<TIndexOffU, TIndexOffU> > seed_poses;
    for(size_t i = 0; i < seeds.size(); i++) {
        seed_poses.expand();
        seed_poses.back() = seeds[i].orig_pos;
    }
    seed_poses.sort();
    for(size_t i = 0; i + 1 < seed_poses.size(); i++) {
        if(seed_poses[i].first == seed_poses[i+1].first) {
            assert_lt(seed_poses[i].second, seed_poses[i+1].second);
        } else {
            assert_lt(seed_poses[i].first, seed_poses[i+1].first);
        }
    }
#endif
    
    // update seed dependency
    for(size_t i = 0; i < seeds.size(); i++) {
        size_t idep = i;
        while(idep != seeds[idep].backbone) {
            idep = seeds[idep].backbone;
        }
        seeds[i].backbone = idep;
    }
}


#if 0
template<typename TStr>
void RepeatGenerator<TStr>::saveSeedEdit(
        const string& consensus_merged,
        EList<SeedExt>& seeds,
        TIndexOffU min_rpt_len,
        ostream& fp)
{
    // TODO
    // check ESet performance 
    ESet<Edit> editset;

    size_t org_edit_count = 0;

    // get unique edit list (wrt consensus_merged)
    for(size_t i = 0; i < seeds.size(); i++) {
        size_t ext_len = seeds[i].getExtLength();
        if (ext_len < min_rpt_len) continue;

        for(size_t j = 0; j < seeds[i].edits.size(); j++) {
            editset.insert(seeds[i].edits[j]);
            org_edit_count++;
        }
    }

    fp << "org_edit_count: " << org_edit_count << endl;
    fp << "uniq edit_count: " << editset.size() << endl;

    // assign id
    for(size_t i = 0; i < editset.size(); i++) {
        editset[i].snpID = i;
    }

    for(size_t i = 0; i < seeds.size(); i++) {
        size_t ext_len = seeds[i].getExtLength();
        if (ext_len < min_rpt_len) continue;

        for(size_t j = 0; j < seeds[i].edits.size(); j++) {
            const Edit& e = editset.get(seeds[i].edits[j]);
            seeds[i].edits[j].snpID = e.snpID;
        }
    }

    // write SNPs
    writeSNPs(fp, "rep", editset);

    // group by baseoff
    for(size_t sb = 0; sb < seeds.size(); ) {
        size_t se = sb + 1;
        size_t count = 1;
        for(; se < seeds.size(); se++) {
            if(!SeedExt::isSameConsensus(seeds[sb], seeds[se])) {
                break;
            }
            count++;
        }

        // [sb, se) has same baseoff
        size_t ext_len = seeds[sb].getExtLength();
        cerr << sb << ", " << se << ", " << count << endl;
        // DK
        if(ext_len < min_rpt_len) {
            // go baseoff
            sb = se;
            continue;
        }

        // sort by edits
        sort(seeds.begin() + sb, seeds.begin() + se, SeedExt::sort_by_edits);


        // write SNP, Haplotype
        // group by allele
        get_alleles(sb, se, seeds, fp);

        sb = se;
    }
}
#endif

template<typename TStr>
void RepeatGenerator<TStr>::get_alleles(TIndexOffU grp_id,
                                        const string& seq_name, 
                                        TIndexOffU baseoff,
                                        TIndexOffU& hapl_id_base,
                                        const Range range, 
                                        EList<SeedExt>& seeds, 
                                        ostream& info_fp,
                                        ostream& hapl_fp)
{
    // [ragne.first, range.last)
    TIndexOffU allele_id = 0;

    for(size_t sb = range.first; sb < range.second;) {
        size_t se = sb + 1;
        for(; se < range.second; se++) {
            if(!SeedExt::isSameAllele(seeds[sb], seeds[se])) {
                break;
            }
        }

        // [sb, se) are same allele

        writeAllele(grp_id, allele_id, baseoff, Range(sb, se), seq_name, seeds, info_fp);
        writeHaploType(hapl_id_base, baseoff, Range(sb, se), seq_name, seeds, hapl_fp);

        allele_id++;
        sb = se;
    }
    
}


template<typename TStr>
void RepeatGenerator<TStr>::updateSeedBaseoff(EList<SeedExt>& seeds, Range range, size_t diff)
{
    for(size_t i = range.first; i < range.second; i++) {
        seeds[i].baseoff += diff;
    }
}


#if 1
template<typename TStr>
void RepeatGenerator<TStr>::saveConsensusSequence()
{
    string fname = filename_ + ".rep.fa";
    ofstream fp(fname.c_str());

	/* TODO */
	fp << ">" << "rep" << endl;

	int oskip = 0;

    size_t acc_len = 0;

    assert_eq(consensus_all_.size(), seeds_.size());

	for(size_t idx = 0; idx < consensus_all_.size(); idx++) {
        string& constr = consensus_all_[idx];
        size_t constr_len = constr.length();
        acc_len += constr_len;

		size_t si = 0;
		while(si < constr_len) {
			size_t out_len = std::min((size_t)(output_width - oskip), (size_t)(constr_len - si));

			fp << constr.substr(si, out_len);

			if((oskip + out_len) == output_width) {
				fp << endl;
				oskip = 0;
			} else {
				// last line
				oskip = oskip + out_len;
			}

			si += out_len;
		}
	}
	if(oskip) {
		fp << endl;
	}

	fp.close();
}


template<typename TStr>
void RepeatGenerator<TStr>::saveSeedSNPs(TIndexOffU seed_group_id,
                                         TIndexOffU& snp_id_base, 
                                         TIndexOffU& hapl_id_base,
                                         TIndexOffU baseoff,
                                         EList<SeedExt>& seeds,
                                         ostream& info_fp,
                                         ostream& snp_fp,
                                         ostream& hapl_fp)
{
    const string rep_basename = "rep";

    // TODO
    // check ESet performance 
    ESet<Edit> editset;

    size_t org_edit_count = 0;

    // get unique edit list
    for(size_t i = 0; i < seeds.size(); i++) {
        size_t ext_len = seeds[i].getExtLength();
        // DK
        if (ext_len < min_repeat_len_) continue;

        for(size_t j = 0; j < seeds[i].edits.size(); j++) {
            editset.insert(seeds[i].edits[j]);
            org_edit_count++;
        }
    }

    //cerr << "org_edit_count: " << org_edit_count << endl;
    //cerr << "uniq edit_count: " << editset.size() << endl;

    // assign id
    for(size_t i = 0; i < editset.size(); i++) {
        editset[i].snpID = snp_id_base + i;
    }
    for(size_t i = 0; i < seeds.size(); i++) {
        size_t ext_len = seeds[i].getExtLength();
        //DK
        if (ext_len < min_repeat_len_) continue;

        for(size_t j = 0; j < seeds[i].edits.size(); j++) {
            const Edit& e = editset.get(seeds[i].edits[j]);
            seeds[i].edits[j].snpID = e.snpID;
        }
    }

    // write SNPs
    writeSNPs(snp_fp, baseoff, rep_basename, editset);

    // group by baseoff
    for(size_t sb = 0; sb < seeds.size(); ) {
        size_t se = sb + 1;
        size_t count = 1;
        for(; se < seeds.size(); se++) {
            if(!SeedExt::isSameConsensus(seeds[sb], seeds[se])) {
                break;
            }
            count++;
        }

        // [sb, se) has same baseoff
        size_t ext_len = seeds[sb].getExtLength();

        // DK
        if(ext_len < min_repeat_len_) {
            // go baseoff
            sb = se;
            continue;
        }

        // sort by edits
        sort(seeds.begin() + sb, seeds.begin() + se, SeedExt::sort_by_edits);

        // write SNP, Haplotype
        // group by allele
        get_alleles(seed_group_id, 
                    rep_basename, 
                    baseoff, 
                    hapl_id_base, 
                    Range(sb, se), 
                    seeds, 
                    info_fp, 
                    hapl_fp);

        sb = se;
    }

    // Update snpIDBase
    snp_id_base += editset.size();
}


template<typename TStr>
void RepeatGenerator<TStr>::saveSeeds()
{

	string rptinfo_filename = filename_ + ".rep.info";
    string snp_filename = filename_ + ".rep.snp";
    string hapl_filename = filename_ + ".rep.haplotype";

	ofstream info_fp(rptinfo_filename.c_str());
    ofstream snp_fp(snp_filename.c_str());
    ofstream hapl_fp(hapl_filename.c_str());

    TIndexOffU snp_id_base = 0;
    TIndexOffU hapl_id_base = 0;
    TIndexOffU baseoff = 0;

    assert_eq(seeds_.size(), consensus_all_.size());
    for(size_t i = 0; i < seeds_.size(); i++) {
        saveSeedSNPs(i, snp_id_base, hapl_id_base, baseoff, seeds_[i], info_fp, snp_fp, hapl_fp);

        baseoff += consensus_all_[i].length();
    }

    info_fp.close();
    snp_fp.close();
    hapl_fp.close();

    saveConsensusSequence();
}

#endif

template<typename TStr>
void RepeatGenerator<TStr>::writeHaploType(TIndexOffU& hapl_id_base,
                                           TIndexOffU baseoff,
                                           Range range,
                                           const string& seq_name,
                                           EList<SeedExt>& seeds,
                                           ostream &fp)
{
    EList<Edit>& edits = seeds[range.first].edits;

    if(edits.size() == 0) {
        return;
    }

    // left-most, right-most pos
    size_t left_pos = edits[0].pos;
    size_t right_pos = edits[edits.size() - 1].pos;


    fp << "rpht" << hapl_id_base++;
    fp << "\t" << seq_name;
    fp << "\t" << left_pos + baseoff;
    fp << "\t" << right_pos + baseoff;
    fp << "\t";
    for(size_t i = 0; i < edits.size(); i++) {
        if(i != 0) {
            fp << ",";
        }
        fp << "rps" << edits[i].snpID;
    }
    fp << endl;
}

template<typename TStr>
void RepeatGenerator<TStr>::writeAllele(TIndexOffU grp_id, 
                                        TIndexOffU allele_id,
                                        TIndexOffU baseoff,
                                        Range range,
                                        const string& seq_name,
                                        EList<SeedExt>& seeds,
                                        ostream &fp)
{
    // >rpt_name*0\trep\trep_pos\trep_len\tpos_count\t0
    // chr_name:pos:direction chr_name:pos:direction
    //
    // >rep1*0	rep	0	100	470	0
    // 22:112123123:+ 22:1232131113:+
    //
    size_t snp_size = seeds[range.first].edits.size();
    size_t pos_size = range.second - range.first;
    fp << ">";
    fp << "rpt_" << grp_id << "*" << allele_id;
    fp << "\t" << seq_name;
    fp << "\t" << seeds[range.first].baseoff + baseoff;
    fp << "\t" << seeds[range.first].getExtLength();
    fp << "\t" << range.second - range.first;
    fp << "\t" << snp_size;

    fp << "\t";
    for(size_t i = 0; i < snp_size; i++) {
        if(i) {fp << ",";}
        fp << "rps" << seeds[range.first].edits[i].snpID;
    }
    fp << endl;

    // print positions
    for(size_t i = 0; i < pos_size; i++) {
        if(i > 0 && (i % 10 == 0)) {
            fp << endl;
        }

        if(i % 10 != 0) {
            fp << " ";
        }            
        string chr_name;
        TIndexOffU pos_in_chr;
        TIndexOffU joinedOff = seeds[range.first + i].pos.first;

        bool fw = true;
        if(joinedOff < forward_length_) {
            fw = true;
        } else {
            fw = false;
            joinedOff = s_.length() - joinedOff - seeds[range.first].getExtLength();
        }

        getGenomeCoord(joinedOff, chr_name, pos_in_chr);

        char direction = fw ? '+' : '-';
        fp << chr_name << ":" << pos_in_chr << ":" << direction;
    }

    fp << endl;
}

template<typename TStr>
void RepeatGenerator<TStr>::writeSNPs(ostream& fp, 
                                      TIndexOffU baseoff,
                                      const string& rep_chr_name, 
                                      const ESet<Edit>& editset)
{
    for(size_t i = 0; i < editset.size(); i++) {
        const Edit& ed = editset[i];

        if(ed.isMismatch()) {
            fp << "rps" << ed.snpID;
            fp << "\t" << "single";
            fp << "\t" << rep_chr_name;
            fp << "\t" << ed.pos + baseoff;
            fp << "\t" << ed.qchr;
            fp << endl;
        } else {
            assert(false);
        }
    }
}

template<typename TStr>
void RepeatGenerator<TStr>::refineConsensus(const string& seed_string,
        EList<SeedExt>& seeds,
        const string& old_consensus,
        string& refined_consensus,
        TIndexOffU min_rpt_len,
        ostream& fp)
{
    size_t tot_exp_len = 0;
    for(size_t i = 0; i < seeds.size(); i++) {
        if(seeds[i].backbone == i) {
            size_t ext_len = seeds[i].getExtLength();
            // DK
            if (ext_len < min_rpt_len) continue;
            tot_exp_len += ext_len;
        }
    }

    refined_consensus.clear();
    TIndexOffU refined_baseoff = 0;

    // group by baseoff
    for(size_t sb = 0; sb < seeds.size(); ) {
        size_t se = sb + 1;
        size_t count = 1;
        for(; se < seeds.size(); se++) {
            if(!SeedExt::isSameConsensus(seeds[sb], seeds[se])) {
                break;
            }
            count++;
        }

        // [sb, se) has same baseoff
        size_t ext_len = seeds[sb].getExtLength();
        string constr = old_consensus.substr(seeds[sb].baseoff, ext_len);

        // DK
        if(ext_len < min_rpt_len) {
            // go baseoff
            sb = se;
            continue;
        }

        // check backbone
        if(seeds[sb].backbone == sb) {
            // this group has own consensus string

            // update baseoff
            for(size_t i = sb; i < se; i++) {
                seeds[i].baseoff = refined_baseoff;
            }

            refined_consensus += constr;
            refined_baseoff += ext_len;

        } else {
            // This group's consensus is located on backbone's one
            // Reuse backbone's consensus
            TIndexOffU backbone = seeds[sb].backbone;
            assert_leq(backbone, sb);

            TIndexOffU backbone_baseoff = seeds[backbone].baseoff;
            size_t backbone_leftext = seeds[backbone].leftExtLength();
            size_t leftext = seeds[sb].leftExtLength();
            assert_geq(backbone_leftext, leftext);
            size_t diff = backbone_leftext - leftext;

#ifndef NDEBUG
            {
                string bb_con = refined_consensus.substr(backbone_baseoff + diff, ext_len);
                string cons = old_consensus.substr(seeds[sb].baseoff, ext_len);
                assert_eq(bb_con, cons);
            }
#endif

            // update baseoff
            for(size_t i = sb; i < se; i++) {
                seeds[i].baseoff = backbone_baseoff + diff; 
            }
        }

        for(size_t i = sb; i < se; i++) {
            string deststr = getString(s_, seeds[i].pos.first, ext_len);
            seeds[i].generateEdits(refined_consensus, deststr);
        }

        sb = se;
    }

    assert_eq(refined_consensus.length(), tot_exp_len);
}

template<typename TStr>
void RepeatGenerator<TStr>::saveSeedExtension(const string& seed_string,
                                              const EList<SeedExt>& seeds,
                                              const RepeatParameter& rp,
                                              TIndexOffU rpt_grp_id,
                                              ostream& fp,
                                              const string& consensus_merged,
                                              size_t& total_repeat_seq_len)
{
    // apply color, which is compatible with linux commands such as cat and less -r
#if 1
    const string red = "\033[31m", reset = "\033[0m";
#else
    const string red = "", reset = "";
#endif
    
    TIndexOffU max_left_ext_len = 0, max_right_ext_len = 0;
    for(size_t i = 0; i < seeds.size(); i++) {
        TIndexOffU left_ext_len = seeds[i].leftExtLength();
        if(max_left_ext_len < left_ext_len) {
            max_left_ext_len = left_ext_len;
        }
        assert_leq(seeds[i].orig_pos.second, seeds[i].pos.second);
        TIndexOffU right_ext_len = seeds[i].pos.second - seeds[i].orig_pos.second;
        if(max_right_ext_len < right_ext_len) {
            max_right_ext_len = right_ext_len;
        }
    }
    
    TIndexOffU prev_consensus_baseoff = (TIndexOffU)-1;
    size_t count = 0;
    for(size_t i = 0; i < seeds.size(); i++) {
        assert(seeds[i].done);
<<<<<<< HEAD
        
        size_t ext_len = seeds[i].getExtLength();
        
        // DK - debugging purposes
        if(ext_len < min_rpt_len) continue;
=======
        size_t ext_len = seeds[i].pos.second - seeds[i].pos.first;
        if(ext_len < rp.min_repeat_len) continue;
>>>>>>> 24c94227
        
        string deststr = getString(s_, seeds[i].pos.first, ext_len);
        if(prev_consensus_baseoff == seeds[i].baseoff) {
            count++;
        } else {
            if(count > 0) fp << count << endl << endl;
            count = 1;
            prev_consensus_baseoff = seeds[i].baseoff;
        }

        fp << rpt_grp_id << "\t" << rpt_grp_[rpt_grp_id].positions.size();
        fp << "\t" << setw(4) << i << " -> " << setw(4) << std::left << seeds[i].backbone << std::right;
        fp << "\t" << ext_len;
        fp << "\t" << seeds[i].total_ed;
        fp << "\t" << seeds[i].baseoff;
        fp << "\t" << setw(10) << seeds[i].pos.first << "\t" << setw(10) << seeds[i].pos.second;
        fp << "\t" << setw(10) << seeds[i].bound.first << "\t" << setw(10) << seeds[i].bound.second;

#if 1
        string chr_name;
        TIndexOffU pos_in_chr;
        if(seeds[i].pos.first < forward_length_) {
            getGenomeCoord(seeds[i].pos.first, chr_name, pos_in_chr);
        } else {
            getGenomeCoord(s_.length() - seeds[i].pos.first - (seeds[i].pos.second - seeds[i].pos.first), chr_name, pos_in_chr);
        }
        fp << "\t" << chr_name << ":" << pos_in_chr;

        if(seeds[i].pos.second < forward_length_) {
            getGenomeCoord(seeds[i].pos.second, chr_name, pos_in_chr);
        } else {
            getGenomeCoord(s_.length() - seeds[i].pos.second - (seeds[i].pos.second - seeds[i].pos.first), chr_name, pos_in_chr);
        }
        fp << "\t" << chr_name << ":" << pos_in_chr;
#endif
    
        string constr = consensus_merged.substr(seeds[i].baseoff, ext_len);
<<<<<<< HEAD
#if 1
=======
        if(seeds[i].backbone == i) total_repeat_seq_len += constr.length();
>>>>>>> 24c94227

        // fp << "\t" << constr;
        assert_eq(constr.length(), deststr.length());
        fp << "\t";
        
<<<<<<< HEAD
        TIndexOffU left_ext_len = seeds[i].leftExtLength();
=======
        // print sequence w.r.t. the current group
        assert_leq(seeds[i].pos.first, seeds[i].orig_pos.first);
        TIndexOffU left_ext_len = seeds[i].orig_pos.first - seeds[i].pos.first;
>>>>>>> 24c94227
        assert_leq(left_ext_len, max_left_ext_len);
        TIndexOffU left_indent = max_left_ext_len - left_ext_len;
        for(size_t j = 0; j < left_indent; j++) fp << ' ';
        for(size_t j = 0; j < constr.length(); j++) {
            bool different = (constr[j] != deststr[j]);
            if(different) fp << red;
            fp << deststr[j];
            if(different) fp << reset;
        }
<<<<<<< HEAD
#endif

#if 0
        fp << "\t";
        for(size_t ei = 0; ei < seeds[i].edits.size(); ei++) {
            const Edit& edit = seeds[i].edits[ei];
            if(ei > 0) fp << ",";
            fp << edit;
            if (edit.snpID != std::numeric_limits<uint32_t>::max()) {
                fp << "@" << edit.snpID;
            }
        }
#endif

        fp << endl;
=======
>>>>>>> 24c94227
        
        // print sequence w.r.t. the backbone sequence
        if(rp.symmetric_extend) {
            assert_leq(seeds[i].orig_pos.second, seeds[i].pos.second);
            TIndexOffU right_ext_len = seeds[i].pos.second - seeds[i].orig_pos.second;
            assert_leq(right_ext_len, max_right_ext_len);
            TIndexOffU right_indent = max_right_ext_len - right_ext_len;
            for(size_t j = 0; j < right_indent; j++) fp << ' ';
            fp << "  ";

            TIndexOffU max_backbone = 0, max_ext_len = 0;
            for(int j = (int)seeds[i].backbone; j >= 0; j--) {
                TIndexOffU backbone_ext_len = seeds[j].pos.second - seeds[j].pos.first;
                if(backbone_ext_len > max_ext_len) {
                    max_backbone = (TIndexOffU)j;
                    max_ext_len = backbone_ext_len;
                }
            }
            const SeedExt& backbone_seed = seeds[max_backbone];
            size_t backbone_ext_len = backbone_seed.pos.second - backbone_seed.pos.first;
            string backbone_constr = consensus_merged.substr(backbone_seed.baseoff, backbone_ext_len);
            TIndexOffU backbone_left_ext_len = backbone_seed.orig_pos.first - backbone_seed.pos.first;
            assert_leq(backbone_left_ext_len, max_left_ext_len);
            TIndexOffU backbone_left_indent = max_left_ext_len - backbone_left_ext_len;
            assert_leq(left_ext_len, backbone_left_ext_len);
            if(seeds[i].pos.first >= backbone_left_ext_len - left_ext_len) {
                string backbone_deststr = getString(s_, seeds[i].pos.first - (backbone_left_ext_len - left_ext_len), backbone_ext_len);
                assert_eq(backbone_constr.length(), backbone_deststr.length());
                for(size_t j = 0; j < backbone_left_indent; j++) fp << ' ';
                for(size_t j = 0; j < backbone_constr.length(); j++) {
                    bool different = (backbone_constr[j] != backbone_deststr[j]);
                    if(different) fp << red;
                    fp << backbone_deststr[j];
                    if(different) fp << reset;
                }
            }
        }
        
        fp << endl;
    }
    
    if(count > 0) fp << count << endl << endl;
}


template<typename TStr>
void RepeatGenerator<TStr>::saveRepeatGroup()
{
    const string rep_basename = "rep";
	string rptinfo_filename = filename_ + ".rep.info";
    string snp_filename = filename_ + ".rep.snp";
    string hapl_filename = filename_ + ".rep.haplotype";

	int rpt_count = rpt_grp_.size();
	TIndexOffU acc_pos = 0;
    size_t snp_base_idx = 0;
    size_t hapl_base_idx = 0;

	ofstream fp(rptinfo_filename.c_str());
    ofstream snp_fp(snp_filename.c_str());
    ofstream hapl_fp(hapl_filename.c_str());

	for(size_t i = 0; i < rpt_count; i++) {
		RepeatGroup& rg = rpt_grp_[i];
		EList<RepeatCoord<TIndexOffU> >& positions = rg.positions;

        size_t allele_count = rg.alt_seq.size();
        

		// >rpt_name*0\trep\trep_pos\trep_len\tpos_count\t0
		// chr_name:pos:direction chr_name:pos:direction
		//
		// >rep1*0	rep	0	100	470	0
		// 22:112123123:+ 22:1232131113:+
		//

		// Header line
		fp << ">" << "rpt_" << i << "*0";
		fp << "\t" << rep_basename; // TODO
		fp << "\t" << rg.base_offset;
		fp << "\t" << rg.seq.length();
		fp << "\t" << positions.size();
		fp << "\t" << "0"; 
        // debugging
        fp << "\t" << rg.seq.substr(0, 50);
		fp << endl;

        saveRepeatPositions(fp, rg);


        //save SNPs 
        for(size_t j = 0; j < allele_count; j++) {
            RepeatGroup& alt_rg = rg.alt_seq[j];

            alt_rg.base_offset = rg.base_offset;

            assert_gt(alt_rg.edits.size(), 0);
#ifndef NDEBUG
            {
                string seq_cmp = applyEdits(rg.seq, alt_rg.seq.length(), alt_rg.edits, alt_rg.coord); 
                assert_eq(alt_rg.seq, seq_cmp);
            }
#endif

            // save snps
            alt_rg.buildSNPs(snp_base_idx);
            alt_rg.writeSNPs(snp_fp, rep_basename);
            alt_rg.writeHaploType(hapl_fp, rep_basename, hapl_base_idx);

            // Header line
            fp << ">" << "rpt_" << i << "*" << (j + 1);
            fp << "\t" << "rep"; // TODO
            fp << "\t" << rg.base_offset;
            fp << "\t" << rg.seq.length();
            fp << "\t" << alt_rg.positions.size();
            fp << "\t" << alt_rg.edits.size(); 
            fp << "\t";
            for(size_t snp_idx = 0; snp_idx < alt_rg.edits.size(); snp_idx++) {
                if (snp_idx != 0) { 
                    fp << ",";
                }
                fp << alt_rg.snpIDs[snp_idx];
            }
            // debugging
            // fp << "\t" << rg.seq;
            fp << endl;

            saveRepeatPositions(fp, alt_rg);
        }
	}		
	fp.close();
    snp_fp.close();
    hapl_fp.close();
}
	
	
template<typename TStr>
void RepeatGenerator<TStr>::saveRepeatSequence()
{
	string fname = filename_ + ".rep.fa";

	ofstream fp(fname.c_str());

	/* TODO */
	fp << ">" << "rep" << endl;

	int oskip = 0;

    size_t acc_len = 0;

	for(TIndexOffU grp_idx = 0; grp_idx < rpt_grp_.size(); grp_idx++) {
		RepeatGroup& rg = rpt_grp_[grp_idx];

        rg.base_offset = acc_len;
        size_t seq_len = rg.seq.length();
        acc_len += seq_len;

		TIndexOffU si = 0;
		while(si < seq_len) {
			size_t out_len = std::min((size_t)(output_width - oskip), (size_t)(seq_len - si));

			fp << rg.seq.substr(si, out_len);

			if((oskip + out_len) == output_width) {
				fp << endl;
				oskip = 0;
			} else {
				// last line
				oskip = oskip + out_len;
			}

			si += out_len;
		}
	}
	if(oskip) {
		fp << endl;
	}

	fp.close();
}

template<typename TStr>
void RepeatGenerator<TStr>::saveFile()
{
    saveSeeds();
	//saveRepeatSequence();
	//saveRepeatGroup();
}


/**
 * TODO
 * @brief 
 *
 * @param rpt_seq
 * @param rpt_range
 */
template<typename TStr>
void RepeatGenerator<TStr>::addRepeatGroup(map<TIndexOffU, TIndexOffU>& seedpos_to_repeatgroup,
                                           const string& rpt_seq,
                                           const EList<RepeatCoord<TIndexOffU> >& positions)
{
#if 0
	// rpt_seq is always > 0
	//
	const int rpt_len = rpt_seq.length();

	for (int i = 0; i < rpt_grp_.size(); i++) {
		RepeatGroup& rg = rpt_grp_[i];
		string& rseq = rg.rpt_seq;
		const int rlen = rseq.length();
		if (rlen == 0) {
			// skip
			continue;
		}

		if (rlen > rpt_len) {
			// check if rpt_seq is substring of rpt_groups sequeuce
			if (rseq.find(rpt_seq) != string::npos) {
				// substring. exit
				return;
			}
		} else if (rlen <= rpt_len) {
			// check if rpt_groups sequeuce is substring of rpt_seq
			if (rpt_seq.find(rseq) != string::npos) {
				// remove rseq
				rg.rpt_seq = "";
			}
		}
	}
#endif
    
    // count the number of seeds on the sense strand
    size_t sense_mer_count = 0;
    for(size_t i = 0; i < positions.size(); i++) {
        if(positions[i].joinedOff < forward_length_)
            sense_mer_count++;
    }
    
    // skip if there is no sense seeds
    if(sense_mer_count <= 0)
        return;
    
    // skip if a given set of seeds corresponds to an existing set of seeds
    const TIndexOffU pos_diff = 5;
    const size_t sampling = 10;
    size_t add_idx = rpt_grp_.size();
    for(size_t i = 0; i < positions.size(); i += sampling) {
        TIndexOffU joinedOff = positions[i].joinedOff;
        map<TIndexOffU, TIndexOffU>::iterator it = seedpos_to_repeatgroup.lower_bound(joinedOff >= pos_diff ? joinedOff - pos_diff : 0);
        for(; it != seedpos_to_repeatgroup.end(); it++) {
            if(it->first > joinedOff + pos_diff) {
                break;
            }
            assert_geq(it->first + pos_diff, joinedOff);
            assert_lt(it->second, rpt_grp_.size());
            const EList<RepeatCoord<TIndexOffU> >& positions2 = rpt_grp_[it->second].positions;
            
            size_t num_match = 0;
            size_t p = 0, p2 = 0;
            while(p < positions.size() && p2 < positions2.size()) {
                TIndexOffU pos = positions[p].joinedOff, pos2 = positions2[p2].joinedOff;
                if(pos + pos_diff >= pos2 && pos2 + pos_diff >= pos) {
                    num_match++;
                }
                if(pos <= pos2) p++;
                else            p2++;
            }
            
            // if the number of matches is >= 90% of positions in the smaller group
            if(num_match * 10 >= min(positions.size(), positions2.size()) * 9) {
                if(positions.size() <= positions2.size()) {
                    return;
                } else {
                    add_idx = it->second;
                    for(size_t p2 = 0; p2 < positions2.size(); p2++) {
                        if(seedpos_to_repeatgroup[positions2[p2].joinedOff] == add_idx) {
                            seedpos_to_repeatgroup.erase(positions2[p2].joinedOff);
                        }
                    }
                    break;
                }
            }
        }
        if(add_idx < rpt_grp_.size())
            break;
    }

    assert_leq(add_idx, rpt_grp_.size());
    if(add_idx == rpt_grp_.size()) {
        rpt_grp_.expand();
    }
    rpt_grp_[add_idx].seq = rpt_seq;
    rpt_grp_[add_idx].positions = positions;
    
    for(size_t i = 0; i < positions.size(); i++) {
        seedpos_to_repeatgroup[positions[i].joinedOff] = add_idx;
    }
}


/**
 * @brief 
 *
 * @tparam TStr
 */
template<typename TStr> 
void RepeatGenerator<TStr>::mergeRepeatGroup()
{
	int range_count = 0;
	for(size_t i = 0; i < rpt_grp_.size(); i++) {
		range_count += rpt_grp_[i].positions.size();
	}

	cerr << "range_count " << range_count << endl;

	if(range_count == 0) {
		cerr << "no repeat sequeuce" << endl; 
		return;
	}

	EList<RepeatRange> rpt_ranges;
	rpt_ranges.reserveExact(range_count);

    for(size_t i = 0; i < rpt_grp_.size(); i++) {
        RepeatGroup& rg = rpt_grp_[i];
        size_t s_len = rg.seq.length();

        for(size_t j = 0; j < rg.positions.size(); j++) {
            rpt_ranges.push_back(RepeatRange(
                        make_pair(rg.positions[j].joinedOff, rg.positions[j].joinedOff + s_len),
                        i, rg.positions[j].fw));
        }
    }

    assert_gt(rpt_ranges.size(), 0);

	sort(rpt_ranges.begin(), rpt_ranges.begin() + rpt_ranges.size(), 
            compareRepeatRangeByRange);

	// Merge
	int merged_count = 0;
	for(size_t i = 0; i < rpt_ranges.size() - 1;) {
		size_t j = i + 1;
		for(; j < rpt_ranges.size(); j++) {
			// check i, j can be merged 
			//

			if(!checkRangeMergeable(rpt_ranges[i].range, rpt_ranges[j].range)) {
				break;
			}

			rpt_ranges[j].range = EMPTY_RANGE;
			rpt_ranges[j].rg_id = std::numeric_limits<int>::max();
			merged_count++;
		}
		i = j;
	}

	cerr << "merged_count: " << merged_count;
	cerr << endl;

#if 1
	{
		string fname = filename_ + ".rptinfo";
		ofstream fp(fname.c_str());

		for(size_t i = 0; i < rpt_ranges.size(); i++) {
			if(rpt_ranges[i].range == EMPTY_RANGE) {
				continue;
			}
			Range rc = reverseRange(rpt_ranges[i].range, s_.length());
			fp << i;
			fp << "\t" << rpt_ranges[i].range.first;
			fp << "\t" << rpt_ranges[i].range.second;
			fp << "\t" << rpt_grp_[rpt_ranges[i].rg_id].seq;
			fp << "\t" << rc.first;
			fp << "\t" << rc.second;
			fp << "\t" << reverseComplement(rpt_grp_[rpt_ranges[i].rg_id].seq);
			fp << "\t" << rpt_ranges[i].rg_id;
			fp << endl;
		}

		fp.close();
	}
#endif


    /* remake RepeatGroup from rpt_ranges */

	// sort by rg_id
	sort(rpt_ranges.begin(), rpt_ranges.begin() + rpt_ranges.size(), 
            compareRepeatRangeByRgID);

	EList<RepeatGroup> mgroup;

	mgroup.reserveExact(rpt_grp_.size());
	mgroup.swap(rpt_grp_);

	for(size_t i = 0; i < rpt_ranges.size() - 1;) {
		if(rpt_ranges[i].rg_id == std::numeric_limits<int>::max()) {
			break;
		}

		size_t j = i + 1;
		for(; j < rpt_ranges.size(); j++) {
			if(rpt_ranges[i].rg_id != rpt_ranges[j].rg_id) {
				break;
			}
		}

		/* [i, j) has a same rg_id */

		int rg_id = rpt_ranges[i].rg_id;
		rpt_grp_.expand();
		rpt_grp_.back().seq = mgroup[rg_id].seq;
		for (int k = i; k < j; k++) {
			rpt_grp_.back().positions.push_back(
                    RepeatCoord<TIndexOffU>(0, 0,
                        rpt_ranges[k].range.first,
                        rpt_ranges[k].forward));
		}

		// sort positions
        assert_gt(rpt_grp_.back().positions.size(), 0);
        rpt_grp_.back().positions.sort();
#if 0
        sort(rpt_grp_.back().positions.begin(), 
                rpt_grp_.back().positions.begin()
                + rpt_grp_.back().positions.size(),
                compareRepeatCoordByJoinedOff<TIndexOffU>);
#endif

		i = j;
	}

}

template<typename TStr>
void RepeatGenerator<TStr>::groupRepeatGroup(TIndexOffU rpt_edit)
{
    if (rpt_grp_.size() == 0) {
        cerr << "no repeat group" << endl;
        return;
    }

    cerr << "before grouping " << rpt_grp_.size() << endl;

    int step = rpt_grp_.size() >> 8;

    if(step == 0) {step = 1;}

    Timer timer(cerr, "Total time for grouping sequences: ", true);

    for(size_t i = 0; i < rpt_grp_.size() - 1; i++) {
        if(i % step == 0) {
            cerr << i << "/" << rpt_grp_.size() << endl;
        }

        if(rpt_grp_[i].empty()) {
            // empty -> skip
            continue;
        }

        string& str1 = rpt_grp_[i].seq;

        for(size_t j = i + 1; j < rpt_grp_.size(); j++) {
            if(rpt_grp_[j].empty()) {
                // empty -> skip
                continue;
            }
            string& str2 = rpt_grp_[j].seq;
            EList<Edit> edits;
            Coord coord;

            if(checkSequenceMergeable(str1, str2, edits, coord, rpt_edit)) {
                /* i, j merge into i */
                rpt_grp_[i].merge(rpt_grp_[j], edits, coord);

                rpt_grp_[j].set_empty();
            }
        }
    }

	EList<RepeatGroup> mgroup;
    mgroup.reserveExact(rpt_grp_.size());
    mgroup.swap(rpt_grp_);

    for(size_t i = 0; i < mgroup.size(); i++) {
        if (!mgroup[i].empty()) {
            rpt_grp_.expand();
            rpt_grp_.back() = mgroup[i];
        }
    }

    cerr << "after merge " << rpt_grp_.size() << endl;

#if 1
    {
        string fname = filename_ + ".altseq";
        ofstream fp(fname.c_str());

        for(size_t i = 0; i < rpt_grp_.size(); i++) {
            RepeatGroup& rg = rpt_grp_[i];
            if(rg.empty()) {
                continue;
            }
            fp << i;
            fp << "\t" << rg.alt_seq.size();
            fp << "\t" << rg.seq;
            for(size_t j = 0; j < rg.alt_seq.size(); j++) {
                fp << "\t" << toMDZ(rg.alt_seq[j].edits, rg.alt_seq[j].seq /* read */);
                fp << "\t" << rg.alt_seq[j].seq;
            }
            fp << endl;
        }

        fp.close();
    }
#endif
}

template<typename TStr>
TIndexOffU RepeatGenerator<TStr>::getEnd(TIndexOffU e) {
    assert_lt(e, s_.length())
    
    TIndexOffU end = 0;
    if(e < forward_length_) {
        int frag_id = mapJoinedOffToSeq(e);
        assert_geq(frag_id, 0);
        end = fraglist_[frag_id].joinedOff + fraglist_[frag_id].length;
    } else {
        // ReverseComplement
        // a, b are positions w.r.t reverse complement string.
        // fragment map is based on forward string
        int frag_id = mapJoinedOffToSeq(s_.length() - e - 1);
        assert_geq(frag_id, 0);
        end = s_.length() - fraglist_[frag_id].joinedOff;
    }
    
    assert_leq(end, s_.length());
    return end;
}

template<typename TStr>
TIndexOffU RepeatGenerator<TStr>::getStart(TIndexOffU e) {
    assert_lt(e, s_.length())
    
    TIndexOffU start = 0;
    if(e < forward_length_) {
        int frag_id = mapJoinedOffToSeq(e);
        assert_geq(frag_id, 0);
        start = fraglist_[frag_id].joinedOff;
    } else {
        // ReverseComplement
        // a, b are positions w.r.t reverse complement string.
        // fragment map is based on forward string
        int frag_id = mapJoinedOffToSeq(s_.length() - e - 1);
        assert_geq(frag_id, 0);
        start = s_.length() - (fraglist_[frag_id].joinedOff + fraglist_[frag_id].length);
    }
    
    assert_leq(start, s_.length());
    return start;
}

template<typename TStr>
TIndexOffU RepeatGenerator<TStr>::getLCP(TIndexOffU a, TIndexOffU b)
{
    size_t a_end = getEnd(a);
    size_t b_end = getEnd(b);

    assert_leq(a_end, s_.length());
    assert_leq(b_end, s_.length());
    
    TIndexOffU k = 0;
    while((a + k) < a_end && (b + k) < b_end) {
        if(s_[a + k] != s_[b + k]) {
            break;
        }
        k++;
    }
    
    return k;
}

template<typename TStr>
void RepeatGenerator<TStr>::makePadString(const string& ref, const string& read,
        string& pad, size_t len)
{
    pad.resize(len);

    for(size_t i = 0; i < len; i++) {
        // shift A->C, C->G, G->T, T->A
        pad[i] = "CGTA"[asc2dna[ref[i]]];

        if(read[i] == pad[i]) {
            // shift
            pad[i] = "CGTA"[asc2dna[pad[i]]];
        }
    }

    int head_len = len / 2;
    size_t pad_start = len - head_len;

    for(size_t i = 0; i < head_len; i++) {
        if(read[i] == pad[pad_start + i]) {
            // shift
            pad[pad_start + i] = "CGTA"[asc2dna[pad[pad_start + i]]];
        }
    }
}

template<typename TStr>
bool RepeatGenerator<TStr>::checkSequenceMergeable(const string& ref,
                                                   const string& read,
                                                   EList<Edit>& edits,
                                                   Coord& coord,
                                                   TIndexOffU rpt_len,
                                                   TIndexOffU max_edit)
{
    size_t max_matchlen = 0;
    EList<Edit> ed;

    string pad;
    makePadString(ref, read, pad, 5);

    string ref2 = pad + ref;
    string read2 = pad + read;

    alignStrings(ref2, read2, ed, coord);

    // match should start from pad string
    if(coord.off() != 0) {
        return false;
    }

    // no edits on pad string
    if(ed.size() > 0 && ed[0].pos < pad.length()) {
        return false;
    }

    size_t left = pad.length();
    size_t right = left + read.length();

    edits.clear();
    edits.reserveExact(ed.size());
    for(size_t i = 0; i < ed.size(); i++) {
        if(ed[i].pos >= left && ed[i].pos <= right) {
            edits.push_back(ed[i]);
            edits.back().pos -= left;
        }
    }

    max_matchlen = getMaxMatchLen(edits, read.length());

#ifdef DEBUGLOG
    {
        cerr << "After pad removed" << endl;
        BTDnaString btread;
        btread.install(read.c_str(), true);
        Edit::print(cerr, edits); cerr << endl;
        Edit::printQAlign(cerr, btread, edits);
    }
#endif

    return (max_matchlen >= rpt_len);
}

template<typename TStr>
int RepeatGenerator<TStr>::alignStrings(const string &ref, const string &read, EList<Edit>& edits, Coord& coord)
{
    // Prepare Strings

    // Read -> BTDnaString
    // Ref -> bit-encoded string

    //SwAligner swa;

    BTDnaString btread;
    BTString btqual;
    BTString btref;
    BTString btref2;

    BTDnaString btreadrc;
    BTString btqualrc;


    string qual = "";
    for(size_t i = 0; i < read.length(); i++) {
        qual.push_back('I');
    }

#if 0
    cerr << "REF : " << ref << endl;
    cerr << "READ: " << read << endl;
    cerr << "QUAL: " << qual << endl;
#endif

    btread.install(read.c_str(), true);
    btreadrc = btread;
    btreadrc.reverseComp();

    btqual.install(qual.c_str());
    btqualrc = btqual;

    btref.install(ref.c_str());

    TAlScore min_score = sc_->scoreMin.f<TAlScore >((double)btread.length());

    btref2 = btref;

    size_t nceil = 0;
    size_t nrow = btread.length();

    // Convert reference string to mask
    for(size_t i = 0; i < btref2.length(); i++) {
        if(toupper(btref2[i]) == 'N') {
            btref2.set(16, i);
        } else {
            int num = 0;
            int alts[] = {4, 4, 4, 4};
            decodeNuc(toupper(btref2[i]), num, alts);
            assert_leq(num, 4);
            assert_gt(num, 0);
            btref2.set(0, i);
            for(int j = 0; j < num; j++) {
                btref2.set(btref2[i] | (1 << alts[j]), i);
            }
        }
    }


    bool fw = true;
    uint32_t refidx = 0;
    
    swa.initRead(
            btread,     // read sequence
            btreadrc,
            btqual,     // read qualities
            btqualrc,
            0,          // offset of first character within 'read' to consider
            btread.length(), // offset of last char (exclusive) in 'read' to consider
            *sc_);      // local-alignment score floor

    DynProgFramer dpframe(false);
    size_t readgaps = 0;
    size_t refgaps = 0;
    size_t maxhalf = 0;

    DPRect rect;
    dpframe.frameSeedExtensionRect(
            0,              // ref offset implied by seed hit assuming no gaps
            btread.length(),    // length of read sequence used in DP table
            btref2.length(),    // length of reference
            readgaps,   // max # of read gaps permitted in opp mate alignment
            refgaps,    // max # of ref gaps permitted in opp mate alignment
            (size_t)nceil,  // # Ns permitted
            maxhalf, // max width in either direction
            rect);      // DP Rectangle

    assert(rect.repOk());

    size_t cminlen = 2000, cpow2 = 4;

    swa.initRef(
            fw,                 // whether to align forward or revcomp read
            refidx,             // reference ID
            rect,               // DP rectangle
            btref2.wbuf(),      // reference strings
            0,                  // offset of first reference char to align to
            btref2.length(),    // offset of last reference char to align to
            btref2.length(),    // length of reference sequence
            *sc_,               // scoring scheme
            min_score,          // minimum score
            true,               // use 8-bit SSE if positions
            cminlen,            // minimum length for using checkpointing scheme
            cpow2,              // interval b/t checkpointed diags; 1 << this
            false,              // triangular mini-fills?
            false               // is this a seed extension?
            );


    TAlScore best = std::numeric_limits<TAlScore>::min();
    bool found = swa.align(rnd_, best);
#ifdef DEBUGLOG 
    cerr << "found: " << found << "\t" << best << "\t" << "minsc: " << min_score << endl;
#endif

    if (found) {
#ifdef DEBUGLOG 
        //cerr << "CP " << "found: " << found << "\t" << best << "\t" << "minsc: " << min_score << endl;
        cerr << "REF : " << ref << endl;
        cerr << "READ: " << read << endl;
#endif

        SwResult res;
        int max_match_len = 0;
        res.reset();
        res.alres.init_raw_edits(&rawEdits_);

        found = swa.nextAlignment(res, best, rnd_);
        if (found) {
            edits = res.alres.ned();
            //const TRefOff ref_off = res.alres.refoff();
            //const Coord& coord = res.alres.refcoord();
            coord = res.alres.refcoord();
            //assert_geq(genomeHit._joinedOff + coord.off(), genomeHit.refoff());

#ifdef DEBUGLOG 
            cerr << "num edits: " << edits.size() << endl;
            cerr << "coord: " << coord.off();
            cerr << ", " << coord.ref();
            cerr << ", " << coord.orient();
            cerr << ", " << coord.joinedOff();
            cerr << endl;
            Edit::print(cerr, edits); cerr << endl;
            Edit::printQAlign(cerr, btread, edits);
#endif

            max_match_len = getMaxMatchLen(edits, btread.length());
#ifdef DEBUGLOG 
            cerr << "max match length: " << max_match_len << endl;
#endif
        }
#ifdef DEBUGLOG 
        cerr << "nextAlignment: " << found << endl;
        cerr << "-------------------------" << endl;
#endif
    }

    return 0;
}

template<typename TStr>
void RepeatGenerator<TStr>::doTestCase1(const string& refstr, const string& readstr, TIndexOffU rpt_edit)
{
    cerr << "doTestCase1----------------" << endl;
    EList<Edit> edits;
    Coord coord;

    if (refstr.length() == 0 ||
            readstr.length() == 0) {
        return;
    }

    EList<Edit> ed;

    string pad;
    makePadString(refstr, readstr, pad, 5);

    string ref2 = pad + refstr + pad;
    string read2 = pad + readstr + pad;
    alignStrings(refstr, readstr, edits, coord);

    size_t left = pad.length();
    size_t right = left + readstr.length();

    edits.reserveExact(ed.size());
    for(size_t i = 0; i < ed.size(); i++) {
        if(ed[i].pos >= left && ed[i].pos <= right) {
            edits.push_back(ed[i]);
            edits.back().pos -= left;
        }
    }


    RepeatGroup rg;

    rg.edits = edits;
    rg.coord = coord;
    rg.seq = readstr;
    rg.base_offset = 0;

    string chr_name = "rep";

    cerr << "REF : " << refstr << endl;
    cerr << "READ: " << readstr << endl;
    size_t snpids = 0;
    rg.buildSNPs(snpids);
    rg.writeSNPs(cerr, chr_name); cerr << endl;

}


/****************************/
template class RepeatGenerator<SString<char> >;
template void dump_tstr(const SString<char>& );
template bool compareRepeatCoordByJoinedOff(const RepeatCoord<TIndexOffU>& , const RepeatCoord<TIndexOffU>&);<|MERGE_RESOLUTION|>--- conflicted
+++ resolved
@@ -747,12 +747,7 @@
                           rp,
                           i,
                           fp,
-<<<<<<< HEAD
                           refined_consensus,
-                          rp.min_repeat_len,
-=======
-                          consensus,
->>>>>>> 24c94227
                           total_rep_seq_len);
     }
 
@@ -1860,7 +1855,7 @@
             max_left_ext_len = left_ext_len;
         }
         assert_leq(seeds[i].orig_pos.second, seeds[i].pos.second);
-        TIndexOffU right_ext_len = seeds[i].pos.second - seeds[i].orig_pos.second;
+        TIndexOffU right_ext_len = seeds[i].rightExtLength();
         if(max_right_ext_len < right_ext_len) {
             max_right_ext_len = right_ext_len;
         }
@@ -1870,16 +1865,8 @@
     size_t count = 0;
     for(size_t i = 0; i < seeds.size(); i++) {
         assert(seeds[i].done);
-<<<<<<< HEAD
-        
         size_t ext_len = seeds[i].getExtLength();
-        
-        // DK - debugging purposes
-        if(ext_len < min_rpt_len) continue;
-=======
-        size_t ext_len = seeds[i].pos.second - seeds[i].pos.first;
         if(ext_len < rp.min_repeat_len) continue;
->>>>>>> 24c94227
         
         string deststr = getString(s_, seeds[i].pos.first, ext_len);
         if(prev_consensus_baseoff == seeds[i].baseoff) {
@@ -1898,7 +1885,6 @@
         fp << "\t" << setw(10) << seeds[i].pos.first << "\t" << setw(10) << seeds[i].pos.second;
         fp << "\t" << setw(10) << seeds[i].bound.first << "\t" << setw(10) << seeds[i].bound.second;
 
-#if 1
         string chr_name;
         TIndexOffU pos_in_chr;
         if(seeds[i].pos.first < forward_length_) {
@@ -1914,26 +1900,16 @@
             getGenomeCoord(s_.length() - seeds[i].pos.second - (seeds[i].pos.second - seeds[i].pos.first), chr_name, pos_in_chr);
         }
         fp << "\t" << chr_name << ":" << pos_in_chr;
-#endif
     
         string constr = consensus_merged.substr(seeds[i].baseoff, ext_len);
-<<<<<<< HEAD
-#if 1
-=======
         if(seeds[i].backbone == i) total_repeat_seq_len += constr.length();
->>>>>>> 24c94227
 
         // fp << "\t" << constr;
         assert_eq(constr.length(), deststr.length());
         fp << "\t";
         
-<<<<<<< HEAD
+        // print sequence w.r.t. the current group
         TIndexOffU left_ext_len = seeds[i].leftExtLength();
-=======
-        // print sequence w.r.t. the current group
-        assert_leq(seeds[i].pos.first, seeds[i].orig_pos.first);
-        TIndexOffU left_ext_len = seeds[i].orig_pos.first - seeds[i].pos.first;
->>>>>>> 24c94227
         assert_leq(left_ext_len, max_left_ext_len);
         TIndexOffU left_indent = max_left_ext_len - left_ext_len;
         for(size_t j = 0; j < left_indent; j++) fp << ' ';
@@ -1943,8 +1919,6 @@
             fp << deststr[j];
             if(different) fp << reset;
         }
-<<<<<<< HEAD
-#endif
 
 #if 0
         fp << "\t";
@@ -1957,15 +1931,10 @@
             }
         }
 #endif
-
-        fp << endl;
-=======
->>>>>>> 24c94227
         
         // print sequence w.r.t. the backbone sequence
         if(rp.symmetric_extend) {
-            assert_leq(seeds[i].orig_pos.second, seeds[i].pos.second);
-            TIndexOffU right_ext_len = seeds[i].pos.second - seeds[i].orig_pos.second;
+            TIndexOffU right_ext_len = seeds[i].rightExtLength();
             assert_leq(right_ext_len, max_right_ext_len);
             TIndexOffU right_indent = max_right_ext_len - right_ext_len;
             for(size_t j = 0; j < right_indent; j++) fp << ' ';
@@ -1973,16 +1942,16 @@
 
             TIndexOffU max_backbone = 0, max_ext_len = 0;
             for(int j = (int)seeds[i].backbone; j >= 0; j--) {
-                TIndexOffU backbone_ext_len = seeds[j].pos.second - seeds[j].pos.first;
+                TIndexOffU backbone_ext_len = seeds[j].getExtLength();
                 if(backbone_ext_len > max_ext_len) {
                     max_backbone = (TIndexOffU)j;
                     max_ext_len = backbone_ext_len;
                 }
             }
             const SeedExt& backbone_seed = seeds[max_backbone];
-            size_t backbone_ext_len = backbone_seed.pos.second - backbone_seed.pos.first;
+            size_t backbone_ext_len = backbone_seed.getExtLength();
             string backbone_constr = consensus_merged.substr(backbone_seed.baseoff, backbone_ext_len);
-            TIndexOffU backbone_left_ext_len = backbone_seed.orig_pos.first - backbone_seed.pos.first;
+            TIndexOffU backbone_left_ext_len = backbone_seed.leftExtLength();
             assert_leq(backbone_left_ext_len, max_left_ext_len);
             TIndexOffU backbone_left_indent = max_left_ext_len - backbone_left_ext_len;
             assert_leq(left_ext_len, backbone_left_ext_len);
